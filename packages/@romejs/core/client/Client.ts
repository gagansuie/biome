--- conflicted
+++ resolved
@@ -5,18 +5,12 @@
  * LICENSE file in the root directory of this source tree.
  */
 
-<<<<<<< HEAD
-import {MasterQueryResponse} from '@romejs/core';
-import {Event} from '@romejs/events';
-import {ClientFlags, ClientFlagsJSON} from '../common/types/client';
-import {ClientRequestType} from './ClientRequest';
-import {Reporter} from '@romejs/cli-reporter';
-import {DEFAULT_CLIENT_FLAGS} from '../common/types/client';
-import ClientRequest from './ClientRequest';
-=======
-import {ClientFlags, DEFAULT_CLIENT_FLAGS} from '../common/types/client';
+import {
+  ClientFlags,
+  ClientFlagsJSON,
+  DEFAULT_CLIENT_FLAGS,
+} from '../common/types/client';
 import ClientRequest, {ClientRequestType} from './ClientRequest';
->>>>>>> c3881807
 import Master from '../master/Master';
 import {
   MasterBridge,
