{
	"$schema": "http://json-schema.org/draft-07/schema#",
	"title": "Configuration",
	"description": "The configuration that is contained inside the file `biome.json`",
	"type": "object",
	"properties": {
		"$schema": {
			"description": "A field for the [JSON schema](https://json-schema.org/) specification",
			"anyOf": [{ "$ref": "#/definitions/Schema" }, { "type": "null" }]
		},
		"assist": {
			"description": "Specific configuration for assists",
			"anyOf": [
				{ "$ref": "#/definitions/AssistConfiguration" },
				{ "type": "null" }
			]
		},
		"css": {
			"description": "Specific configuration for the Css language",
			"anyOf": [
				{ "$ref": "#/definitions/CssConfiguration" },
				{ "type": "null" }
			]
		},
		"extends": {
			"description": "A list of paths to other JSON files, used to extends the current configuration.",
			"anyOf": [{ "$ref": "#/definitions/Extends" }, { "type": "null" }]
		},
		"files": {
			"description": "The configuration of the filesystem",
			"anyOf": [
				{ "$ref": "#/definitions/FilesConfiguration" },
				{ "type": "null" }
			]
		},
		"formatter": {
			"description": "The configuration of the formatter",
			"anyOf": [
				{ "$ref": "#/definitions/FormatterConfiguration" },
				{ "type": "null" }
			]
		},
		"graphql": {
			"description": "Specific configuration for the GraphQL language",
			"anyOf": [
				{ "$ref": "#/definitions/GraphqlConfiguration" },
				{ "type": "null" }
			]
		},
		"grit": {
			"description": "Specific configuration for the GraphQL language",
			"anyOf": [
				{ "$ref": "#/definitions/GritConfiguration" },
				{ "type": "null" }
			]
		},
		"html": {
			"description": "Specific configuration for the HTML language",
			"anyOf": [
				{ "$ref": "#/definitions/HtmlConfiguration" },
				{ "type": "null" }
			]
		},
		"javascript": {
			"description": "Specific configuration for the JavaScript language",
			"anyOf": [{ "$ref": "#/definitions/JsConfiguration" }, { "type": "null" }]
		},
		"json": {
			"description": "Specific configuration for the Json language",
			"anyOf": [
				{ "$ref": "#/definitions/JsonConfiguration" },
				{ "type": "null" }
			]
		},
		"linter": {
			"description": "The configuration for the linter",
			"anyOf": [
				{ "$ref": "#/definitions/LinterConfiguration" },
				{ "type": "null" }
			]
		},
		"overrides": {
			"description": "A list of granular patterns that should be applied only to a sub set of files",
			"anyOf": [{ "$ref": "#/definitions/Overrides" }, { "type": "null" }]
		},
		"plugins": {
			"description": "List of plugins to load.",
			"anyOf": [{ "$ref": "#/definitions/Plugins" }, { "type": "null" }]
		},
		"root": {
			"description": "Indicates whether this configuration file is at the root of a Biome project. By default, this is `true`.",
			"anyOf": [{ "$ref": "#/definitions/Bool" }, { "type": "null" }]
		},
		"vcs": {
			"description": "The configuration of the VCS integration",
			"anyOf": [
				{ "$ref": "#/definitions/VcsConfiguration" },
				{ "type": "null" }
			]
		}
	},
	"additionalProperties": false,
	"definitions": {
		"A11y": {
			"description": "A list of rules that belong to this group",
			"type": "object",
			"properties": {
				"noAccessKey": {
					"description": "Enforce that the accessKey attribute is not used on any HTML element.",
					"anyOf": [
						{ "$ref": "#/definitions/RuleFixConfiguration" },
						{ "type": "null" }
					]
				},
				"noAriaHiddenOnFocusable": {
					"description": "Enforce that aria-hidden=\"true\" is not set on focusable elements.",
					"anyOf": [
						{ "$ref": "#/definitions/RuleFixConfiguration" },
						{ "type": "null" }
					]
				},
				"noAriaUnsupportedElements": {
					"description": "Enforce that elements that do not support ARIA roles, states, and properties do not have those attributes.",
					"anyOf": [
						{ "$ref": "#/definitions/RuleFixConfiguration" },
						{ "type": "null" }
					]
				},
				"noAutofocus": {
					"description": "Enforce that autoFocus prop is not used on elements.",
					"anyOf": [
						{ "$ref": "#/definitions/RuleFixConfiguration" },
						{ "type": "null" }
					]
				},
				"noDistractingElements": {
					"description": "Enforces that no distracting elements are used.",
					"anyOf": [
						{ "$ref": "#/definitions/RuleFixConfiguration" },
						{ "type": "null" }
					]
				},
				"noHeaderScope": {
					"description": "The scope prop should be used only on \\<th> elements.",
					"anyOf": [
						{ "$ref": "#/definitions/RuleFixConfiguration" },
						{ "type": "null" }
					]
				},
				"noInteractiveElementToNoninteractiveRole": {
					"description": "Enforce that non-interactive ARIA roles are not assigned to interactive HTML elements.",
					"anyOf": [
						{ "$ref": "#/definitions/RuleFixConfiguration" },
						{ "type": "null" }
					]
				},
				"noLabelWithoutControl": {
					"description": "Enforce that a label element or component has a text label and an associated input.",
					"anyOf": [
						{ "$ref": "#/definitions/NoLabelWithoutControlConfiguration" },
						{ "type": "null" }
					]
				},
				"noNoninteractiveElementToInteractiveRole": {
					"description": "Enforce that interactive ARIA roles are not assigned to non-interactive HTML elements.",
					"anyOf": [
						{ "$ref": "#/definitions/RuleFixConfiguration" },
						{ "type": "null" }
					]
				},
				"noNoninteractiveTabindex": {
					"description": "Enforce that tabIndex is not assigned to non-interactive HTML elements.",
					"anyOf": [
						{ "$ref": "#/definitions/RuleFixConfiguration" },
						{ "type": "null" }
					]
				},
				"noPositiveTabindex": {
					"description": "Prevent the usage of positive integers on tabIndex property",
					"anyOf": [
						{ "$ref": "#/definitions/RuleFixConfiguration" },
						{ "type": "null" }
					]
				},
				"noRedundantAlt": {
					"description": "Enforce img alt prop does not contain the word \"image\", \"picture\", or \"photo\".",
					"anyOf": [
						{ "$ref": "#/definitions/RuleConfiguration" },
						{ "type": "null" }
					]
				},
				"noRedundantRoles": {
					"description": "Enforce explicit role property is not the same as implicit/default role property on an element.",
					"anyOf": [
						{ "$ref": "#/definitions/RuleFixConfiguration" },
						{ "type": "null" }
					]
				},
				"noStaticElementInteractions": {
					"description": "Enforce that static, visible elements (such as \\<div>) that have click handlers use the valid role attribute.",
					"anyOf": [
						{ "$ref": "#/definitions/RuleConfiguration" },
						{ "type": "null" }
					]
				},
				"noSvgWithoutTitle": {
					"description": "Enforces the usage of the title element for the svg element.",
					"anyOf": [
						{ "$ref": "#/definitions/RuleConfiguration" },
						{ "type": "null" }
					]
				},
				"recommended": {
					"description": "It enables the recommended rules for this group",
					"type": ["boolean", "null"]
				},
				"useAltText": {
					"description": "Enforce that all elements that require alternative text have meaningful information to relay back to the end user.",
					"anyOf": [
						{ "$ref": "#/definitions/RuleConfiguration" },
						{ "type": "null" }
					]
				},
				"useAnchorContent": {
					"description": "Enforce that anchors have content and that the content is accessible to screen readers.",
					"anyOf": [
						{ "$ref": "#/definitions/RuleFixConfiguration" },
						{ "type": "null" }
					]
				},
				"useAriaActivedescendantWithTabindex": {
					"description": "Enforce that tabIndex is assigned to non-interactive HTML elements with aria-activedescendant.",
					"anyOf": [
						{ "$ref": "#/definitions/RuleFixConfiguration" },
						{ "type": "null" }
					]
				},
				"useAriaPropsForRole": {
					"description": "Enforce that elements with ARIA roles must have all required ARIA attributes for that role.",
					"anyOf": [
						{ "$ref": "#/definitions/RuleConfiguration" },
						{ "type": "null" }
					]
				},
				"useAriaPropsSupportedByRole": {
					"description": "Enforce that ARIA properties are valid for the roles that are supported by the element.",
					"anyOf": [
						{ "$ref": "#/definitions/RuleConfiguration" },
						{ "type": "null" }
					]
				},
				"useButtonType": {
					"description": "Enforces the usage of the attribute type for the element button",
					"anyOf": [
						{ "$ref": "#/definitions/RuleConfiguration" },
						{ "type": "null" }
					]
				},
				"useFocusableInteractive": {
					"description": "Elements with an interactive role and interaction handlers must be focusable.",
					"anyOf": [
						{ "$ref": "#/definitions/RuleConfiguration" },
						{ "type": "null" }
					]
				},
				"useGenericFontNames": {
					"description": "Disallow a missing generic family keyword within font families.",
					"anyOf": [
						{ "$ref": "#/definitions/RuleConfiguration" },
						{ "type": "null" }
					]
				},
				"useHeadingContent": {
					"description": "Enforce that heading elements (h1, h2, etc.) have content and that the content is accessible to screen readers. Accessible means that it is not hidden using the aria-hidden prop.",
					"anyOf": [
						{ "$ref": "#/definitions/RuleConfiguration" },
						{ "type": "null" }
					]
				},
				"useHtmlLang": {
					"description": "Enforce that html element has lang attribute.",
					"anyOf": [
						{ "$ref": "#/definitions/RuleConfiguration" },
						{ "type": "null" }
					]
				},
				"useIframeTitle": {
					"description": "Enforces the usage of the attribute title for the element iframe.",
					"anyOf": [
						{ "$ref": "#/definitions/RuleConfiguration" },
						{ "type": "null" }
					]
				},
				"useKeyWithClickEvents": {
					"description": "Enforce onClick is accompanied by at least one of the following: onKeyUp, onKeyDown, onKeyPress.",
					"anyOf": [
						{ "$ref": "#/definitions/RuleConfiguration" },
						{ "type": "null" }
					]
				},
				"useKeyWithMouseEvents": {
					"description": "Enforce onMouseOver / onMouseOut are accompanied by onFocus / onBlur.",
					"anyOf": [
						{ "$ref": "#/definitions/RuleConfiguration" },
						{ "type": "null" }
					]
				},
				"useMediaCaption": {
					"description": "Enforces that audio and video elements must have a track for captions.",
					"anyOf": [
						{ "$ref": "#/definitions/RuleConfiguration" },
						{ "type": "null" }
					]
				},
				"useSemanticElements": {
					"description": "It detects the use of role attributes in JSX elements and suggests using semantic elements instead.",
					"anyOf": [
						{ "$ref": "#/definitions/RuleConfiguration" },
						{ "type": "null" }
					]
				},
				"useValidAnchor": {
					"description": "Enforce that all anchors are valid, and they are navigable elements.",
					"anyOf": [
						{ "$ref": "#/definitions/RuleConfiguration" },
						{ "type": "null" }
					]
				},
				"useValidAriaProps": {
					"description": "Ensures that ARIA properties aria-* are all valid.",
					"anyOf": [
						{ "$ref": "#/definitions/RuleFixConfiguration" },
						{ "type": "null" }
					]
				},
				"useValidAriaRole": {
					"description": "Elements with ARIA roles must use a valid, non-abstract ARIA role.",
					"anyOf": [
						{ "$ref": "#/definitions/ValidAriaRoleConfiguration" },
						{ "type": "null" }
					]
				},
				"useValidAriaValues": {
					"description": "Enforce that ARIA state and property values are valid.",
					"anyOf": [
						{ "$ref": "#/definitions/RuleConfiguration" },
						{ "type": "null" }
					]
				},
				"useValidAutocomplete": {
					"description": "Use valid values for the autocomplete attribute on input elements.",
					"anyOf": [
						{ "$ref": "#/definitions/UseValidAutocompleteConfiguration" },
						{ "type": "null" }
					]
				},
				"useValidLang": {
					"description": "Ensure that the attribute passed to the lang attribute is a correct ISO language and/or country.",
					"anyOf": [
						{ "$ref": "#/definitions/RuleConfiguration" },
						{ "type": "null" }
					]
				}
			},
			"additionalProperties": false
		},
		"Accessibility": {
			"type": "string",
			"enum": ["noPublic", "explicit", "none"]
		},
		"Actions": {
			"type": "object",
			"properties": {
				"recommended": {
					"description": "It enables the assist actions recommended by Biome. `true` by default.",
					"type": ["boolean", "null"]
				},
				"source": {
					"anyOf": [{ "$ref": "#/definitions/Source" }, { "type": "null" }]
				}
			},
			"additionalProperties": false
		},
		"ArrowParentheses": { "type": "string", "enum": ["always", "asNeeded"] },
		"AssistConfiguration": {
			"type": "object",
			"properties": {
				"actions": {
					"description": "Whether Biome should fail in CLI if the assist were not applied to the code.",
					"anyOf": [{ "$ref": "#/definitions/Actions" }, { "type": "null" }]
				},
				"enabled": {
					"description": "Whether Biome should enable assist via LSP and CLI.",
					"anyOf": [{ "$ref": "#/definitions/Bool" }, { "type": "null" }]
				},
				"includes": {
					"description": "A list of glob patterns. Biome will include files/folders that will match these patterns.",
					"type": ["array", "null"],
					"items": { "$ref": "#/definitions/NormalizedGlob" }
				}
			},
			"additionalProperties": false
		},
		"AttributePosition": { "type": "string", "enum": ["auto", "multiline"] },
		"Bool": { "type": "boolean" },
		"BracketSameLine": {
			"description": "Put the `>` of a multi-line HTML or JSX element at the end of the last line instead of being alone on the next line (does not apply to self closing elements).",
			"type": "boolean"
		},
		"BracketSpacing": { "type": "boolean" },
		"Complexity": {
			"description": "A list of rules that belong to this group",
			"type": "object",
			"properties": {
				"noAdjacentSpacesInRegex": {
					"description": "Disallow unclear usage of consecutive space characters in regular expression literals",
					"anyOf": [
						{ "$ref": "#/definitions/RuleFixConfiguration" },
						{ "type": "null" }
					]
				},
				"noArguments": {
					"description": "Disallow the use of arguments.",
					"anyOf": [
						{ "$ref": "#/definitions/RuleConfiguration" },
						{ "type": "null" }
					]
				},
				"noBannedTypes": {
					"description": "Disallow primitive type aliases and misleading types.",
					"anyOf": [
						{ "$ref": "#/definitions/RuleFixConfiguration" },
						{ "type": "null" }
					]
				},
				"noCommaOperator": {
					"description": "Disallow comma operator.",
					"anyOf": [
						{ "$ref": "#/definitions/RuleConfiguration" },
						{ "type": "null" }
					]
				},
				"noEmptyTypeParameters": {
					"description": "Disallow empty type parameters in type aliases and interfaces.",
					"anyOf": [
						{ "$ref": "#/definitions/RuleConfiguration" },
						{ "type": "null" }
					]
				},
				"noExcessiveCognitiveComplexity": {
					"description": "Disallow functions that exceed a given Cognitive Complexity score.",
					"anyOf": [
						{ "$ref": "#/definitions/ComplexityConfiguration" },
						{ "type": "null" }
					]
				},
				"noExcessiveNestedTestSuites": {
					"description": "This rule enforces a maximum depth to nested describe() in test files.",
					"anyOf": [
						{ "$ref": "#/definitions/RuleConfiguration" },
						{ "type": "null" }
					]
				},
				"noExtraBooleanCast": {
					"description": "Disallow unnecessary boolean casts",
					"anyOf": [
						{ "$ref": "#/definitions/RuleFixConfiguration" },
						{ "type": "null" }
					]
				},
				"noFlatMapIdentity": {
					"description": "Disallow to use unnecessary callback on flatMap.",
					"anyOf": [
						{ "$ref": "#/definitions/RuleFixConfiguration" },
						{ "type": "null" }
					]
				},
				"noForEach": {
					"description": "Prefer for...of statement instead of Array.forEach.",
					"anyOf": [
						{ "$ref": "#/definitions/NoForEachConfiguration" },
						{ "type": "null" }
					]
				},
				"noStaticOnlyClass": {
					"description": "This rule reports when a class has no non-static members, such as for a class used exclusively as a static namespace.",
					"anyOf": [
						{ "$ref": "#/definitions/RuleConfiguration" },
						{ "type": "null" }
					]
				},
				"noThisInStatic": {
					"description": "Disallow this and super in static contexts.",
					"anyOf": [
						{ "$ref": "#/definitions/RuleFixConfiguration" },
						{ "type": "null" }
					]
				},
				"noUselessCatch": {
					"description": "Disallow unnecessary catch clauses.",
					"anyOf": [
						{ "$ref": "#/definitions/RuleFixConfiguration" },
						{ "type": "null" }
					]
				},
				"noUselessConstructor": {
					"description": "Disallow unnecessary constructors.",
					"anyOf": [
						{ "$ref": "#/definitions/RuleFixConfiguration" },
						{ "type": "null" }
					]
				},
				"noUselessContinue": {
					"description": "Avoid using unnecessary continue.",
					"anyOf": [
						{ "$ref": "#/definitions/RuleFixConfiguration" },
						{ "type": "null" }
					]
				},
				"noUselessEmptyExport": {
					"description": "Disallow empty exports that don't change anything in a module file.",
					"anyOf": [
						{ "$ref": "#/definitions/RuleFixConfiguration" },
						{ "type": "null" }
					]
				},
				"noUselessEscapeInRegex": {
					"description": "Disallow unnecessary escape sequence in regular expression literals.",
					"anyOf": [
						{ "$ref": "#/definitions/RuleFixConfiguration" },
						{ "type": "null" }
					]
				},
				"noUselessFragments": {
					"description": "Disallow unnecessary fragments",
					"anyOf": [
						{ "$ref": "#/definitions/RuleFixConfiguration" },
						{ "type": "null" }
					]
				},
				"noUselessLabel": {
					"description": "Disallow unnecessary labels.",
					"anyOf": [
						{ "$ref": "#/definitions/RuleFixConfiguration" },
						{ "type": "null" }
					]
				},
				"noUselessLoneBlockStatements": {
					"description": "Disallow unnecessary nested block statements.",
					"anyOf": [
						{ "$ref": "#/definitions/RuleFixConfiguration" },
						{ "type": "null" }
					]
				},
				"noUselessRename": {
					"description": "Disallow renaming import, export, and destructured assignments to the same name.",
					"anyOf": [
						{ "$ref": "#/definitions/RuleFixConfiguration" },
						{ "type": "null" }
					]
				},
				"noUselessStringConcat": {
					"description": "Disallow unnecessary concatenation of string or template literals.",
					"anyOf": [
						{ "$ref": "#/definitions/RuleFixConfiguration" },
						{ "type": "null" }
					]
				},
				"noUselessStringRaw": {
					"description": "Disallow unnecessary String.raw function in template string literals without any escape sequence.",
					"anyOf": [
						{ "$ref": "#/definitions/RuleConfiguration" },
						{ "type": "null" }
					]
				},
				"noUselessSwitchCase": {
					"description": "Disallow useless case in switch statements.",
					"anyOf": [
						{ "$ref": "#/definitions/RuleFixConfiguration" },
						{ "type": "null" }
					]
				},
				"noUselessTernary": {
					"description": "Disallow ternary operators when simpler alternatives exist.",
					"anyOf": [
						{ "$ref": "#/definitions/RuleFixConfiguration" },
						{ "type": "null" }
					]
				},
				"noUselessThisAlias": {
					"description": "Disallow useless this aliasing.",
					"anyOf": [
						{ "$ref": "#/definitions/RuleFixConfiguration" },
						{ "type": "null" }
					]
				},
				"noUselessTypeConstraint": {
					"description": "Disallow using any or unknown as type constraint.",
					"anyOf": [
						{ "$ref": "#/definitions/RuleFixConfiguration" },
						{ "type": "null" }
					]
				},
				"noUselessUndefinedInitialization": {
					"description": "Disallow initializing variables to undefined.",
					"anyOf": [
						{ "$ref": "#/definitions/RuleFixConfiguration" },
						{ "type": "null" }
					]
				},
				"noVoid": {
					"description": "Disallow the use of void operators, which is not a familiar operator.",
					"anyOf": [
						{ "$ref": "#/definitions/RuleConfiguration" },
						{ "type": "null" }
					]
				},
				"recommended": {
					"description": "It enables the recommended rules for this group",
					"type": ["boolean", "null"]
				},
				"useArrowFunction": {
					"description": "Use arrow functions over function expressions.",
					"anyOf": [
						{ "$ref": "#/definitions/RuleFixConfiguration" },
						{ "type": "null" }
					]
				},
				"useDateNow": {
					"description": "Use Date.now() to get the number of milliseconds since the Unix Epoch.",
					"anyOf": [
						{ "$ref": "#/definitions/RuleFixConfiguration" },
						{ "type": "null" }
					]
				},
				"useFlatMap": {
					"description": "Promotes the use of .flatMap() when map().flat() are used together.",
					"anyOf": [
						{ "$ref": "#/definitions/RuleFixConfiguration" },
						{ "type": "null" }
					]
				},
				"useLiteralKeys": {
					"description": "Enforce the usage of a literal access to properties over computed property access.",
					"anyOf": [
						{ "$ref": "#/definitions/RuleFixConfiguration" },
						{ "type": "null" }
					]
				},
				"useNumericLiterals": {
					"description": "Disallow parseInt() and Number.parseInt() in favor of binary, octal, and hexadecimal literals",
					"anyOf": [
						{ "$ref": "#/definitions/RuleFixConfiguration" },
						{ "type": "null" }
					]
				},
				"useOptionalChain": {
					"description": "Enforce using concise optional chain instead of chained logical expressions.",
					"anyOf": [
						{ "$ref": "#/definitions/RuleFixConfiguration" },
						{ "type": "null" }
					]
				},
				"useRegexLiterals": {
					"description": "Enforce the use of the regular expression literals instead of the RegExp constructor if possible.",
					"anyOf": [
						{ "$ref": "#/definitions/RuleFixConfiguration" },
						{ "type": "null" }
					]
				},
				"useSimpleNumberKeys": {
					"description": "Disallow number literal object member names which are not base 10 or use underscore as separator.",
					"anyOf": [
						{ "$ref": "#/definitions/RuleFixConfiguration" },
						{ "type": "null" }
					]
				},
				"useSimplifiedLogicExpression": {
					"description": "Discard redundant terms from logical expressions.",
					"anyOf": [
						{ "$ref": "#/definitions/RuleFixConfiguration" },
						{ "type": "null" }
					]
				},
				"useWhile": {
					"description": "Enforce the use of while loops instead of for loops when the initializer and update expressions are not needed.",
					"anyOf": [
						{ "$ref": "#/definitions/RuleFixConfiguration" },
						{ "type": "null" }
					]
				}
			},
			"additionalProperties": false
		},
		"ComplexityConfiguration": {
			"anyOf": [
				{ "$ref": "#/definitions/RulePlainConfiguration" },
				{ "$ref": "#/definitions/RuleWithComplexityOptions" }
			]
		},
		"ComplexityOptions": {
			"description": "Options for the rule `noExcessiveCognitiveComplexity`.",
			"type": "object",
			"properties": {
				"maxAllowedComplexity": {
					"description": "The maximum complexity score that we allow. Anything higher is considered excessive.",
					"default": 15,
					"type": "integer",
					"format": "uint8",
					"minimum": 1.0
				}
			},
			"additionalProperties": false
		},
		"ConsistentArrayType": {
			"oneOf": [
				{
					"description": "`ItemType[]`",
					"type": "string",
					"enum": ["shorthand"]
				},
				{
					"description": "`Array<ItemType>`",
					"type": "string",
					"enum": ["generic"]
				}
			]
		},
		"ConsistentArrayTypeConfiguration": {
			"anyOf": [
				{ "$ref": "#/definitions/RulePlainConfiguration" },
				{ "$ref": "#/definitions/RuleWithConsistentArrayTypeOptions" }
			]
		},
		"ConsistentArrayTypeOptions": {
			"type": "object",
			"properties": {
				"syntax": {
					"default": "shorthand",
					"allOf": [{ "$ref": "#/definitions/ConsistentArrayType" }]
				}
			},
			"additionalProperties": false
		},
		"ConsistentMemberAccessibilityConfiguration": {
			"anyOf": [
				{ "$ref": "#/definitions/RulePlainConfiguration" },
				{ "$ref": "#/definitions/RuleWithConsistentMemberAccessibilityOptions" }
			]
		},
		"ConsistentMemberAccessibilityOptions": {
			"type": "object",
			"properties": {
				"accessibility": {
					"default": "noPublic",
					"allOf": [{ "$ref": "#/definitions/Accessibility" }]
				}
			},
			"additionalProperties": false
		},
		"Convention": {
			"type": "object",
			"properties": {
				"formats": {
					"description": "String cases to enforce",
					"allOf": [{ "$ref": "#/definitions/Formats" }]
				},
				"match": {
					"description": "Regular expression to enforce",
					"anyOf": [{ "$ref": "#/definitions/Regex" }, { "type": "null" }]
				},
				"selector": {
					"description": "Declarations concerned by this convention",
					"allOf": [{ "$ref": "#/definitions/Selector" }]
				}
			},
			"additionalProperties": false
		},
		"Correctness": {
			"description": "A list of rules that belong to this group",
			"type": "object",
			"properties": {
				"noChildrenProp": {
					"description": "Prevent passing of children as props.",
					"anyOf": [
						{ "$ref": "#/definitions/RuleConfiguration" },
						{ "type": "null" }
					]
				},
				"noConstAssign": {
					"description": "Prevents from having const variables being re-assigned.",
					"anyOf": [
						{ "$ref": "#/definitions/RuleFixConfiguration" },
						{ "type": "null" }
					]
				},
				"noConstantCondition": {
					"description": "Disallow constant expressions in conditions",
					"anyOf": [
						{ "$ref": "#/definitions/RuleConfiguration" },
						{ "type": "null" }
					]
				},
				"noConstantMathMinMaxClamp": {
					"description": "Disallow the use of Math.min and Math.max to clamp a value where the result itself is constant.",
					"anyOf": [
						{ "$ref": "#/definitions/RuleFixConfiguration" },
						{ "type": "null" }
					]
				},
				"noConstructorReturn": {
					"description": "Disallow returning a value from a constructor.",
					"anyOf": [
						{ "$ref": "#/definitions/RuleConfiguration" },
						{ "type": "null" }
					]
				},
				"noEmptyCharacterClassInRegex": {
					"description": "Disallow empty character classes in regular expression literals.",
					"anyOf": [
						{ "$ref": "#/definitions/RuleConfiguration" },
						{ "type": "null" }
					]
				},
				"noEmptyPattern": {
					"description": "Disallows empty destructuring patterns.",
					"anyOf": [
						{ "$ref": "#/definitions/RuleConfiguration" },
						{ "type": "null" }
					]
				},
				"noGlobalObjectCalls": {
					"description": "Disallow calling global object properties as functions",
					"anyOf": [
						{ "$ref": "#/definitions/RuleConfiguration" },
						{ "type": "null" }
					]
				},
				"noInnerDeclarations": {
					"description": "Disallow function and var declarations that are accessible outside their block.",
					"anyOf": [
						{ "$ref": "#/definitions/RuleConfiguration" },
						{ "type": "null" }
					]
				},
				"noInvalidBuiltinInstantiation": {
					"description": "Ensure that builtins are correctly instantiated.",
					"anyOf": [
						{ "$ref": "#/definitions/RuleFixConfiguration" },
						{ "type": "null" }
					]
				},
				"noInvalidConstructorSuper": {
					"description": "Prevents the incorrect use of super() inside classes. It also checks whether a call super() is missing from classes that extends other constructors.",
					"anyOf": [
						{ "$ref": "#/definitions/RuleConfiguration" },
						{ "type": "null" }
					]
				},
				"noInvalidDirectionInLinearGradient": {
					"description": "Disallow non-standard direction values for linear gradient functions.",
					"anyOf": [
						{ "$ref": "#/definitions/RuleConfiguration" },
						{ "type": "null" }
					]
				},
				"noInvalidGridAreas": {
					"description": "Disallows invalid named grid areas in CSS Grid Layouts.",
					"anyOf": [
						{ "$ref": "#/definitions/RuleConfiguration" },
						{ "type": "null" }
					]
				},
				"noInvalidPositionAtImportRule": {
					"description": "Disallow the use of @import at-rules in invalid positions.",
					"anyOf": [
						{ "$ref": "#/definitions/RuleConfiguration" },
						{ "type": "null" }
					]
				},
				"noInvalidUseBeforeDeclaration": {
					"description": "Disallow the use of variables and function parameters before their declaration",
					"anyOf": [
						{ "$ref": "#/definitions/RuleConfiguration" },
						{ "type": "null" }
					]
				},
				"noMissingVarFunction": {
					"description": "Disallow missing var function for css variables.",
					"anyOf": [
						{ "$ref": "#/definitions/RuleConfiguration" },
						{ "type": "null" }
					]
				},
				"noNodejsModules": {
					"description": "Forbid the use of Node.js builtin modules.",
					"anyOf": [
						{ "$ref": "#/definitions/RuleConfiguration" },
						{ "type": "null" }
					]
				},
				"noNonoctalDecimalEscape": {
					"description": "Disallow \\8 and \\9 escape sequences in string literals.",
					"anyOf": [
						{ "$ref": "#/definitions/RuleFixConfiguration" },
						{ "type": "null" }
					]
				},
				"noPrecisionLoss": {
					"description": "Disallow literal numbers that lose precision",
					"anyOf": [
						{ "$ref": "#/definitions/RuleConfiguration" },
						{ "type": "null" }
					]
				},
				"noPrivateImports": {
					"description": "Restrict imports of private exports.",
					"anyOf": [
						{ "$ref": "#/definitions/NoPrivateImportsConfiguration" },
						{ "type": "null" }
					]
				},
				"noRenderReturnValue": {
					"description": "Prevent the usage of the return value of React.render.",
					"anyOf": [
						{ "$ref": "#/definitions/RuleConfiguration" },
						{ "type": "null" }
					]
				},
				"noSelfAssign": {
					"description": "Disallow assignments where both sides are exactly the same.",
					"anyOf": [
						{ "$ref": "#/definitions/RuleConfiguration" },
						{ "type": "null" }
					]
				},
				"noSetterReturn": {
					"description": "Disallow returning a value from a setter",
					"anyOf": [
						{ "$ref": "#/definitions/RuleConfiguration" },
						{ "type": "null" }
					]
				},
				"noStringCaseMismatch": {
					"description": "Disallow comparison of expressions modifying the string case with non-compliant value.",
					"anyOf": [
						{ "$ref": "#/definitions/RuleFixConfiguration" },
						{ "type": "null" }
					]
				},
				"noSwitchDeclarations": {
					"description": "Disallow lexical declarations in switch clauses.",
					"anyOf": [
						{ "$ref": "#/definitions/RuleFixConfiguration" },
						{ "type": "null" }
					]
				},
				"noUndeclaredDependencies": {
					"description": "Disallow the use of dependencies that aren't specified in the package.json.",
					"anyOf": [
						{ "$ref": "#/definitions/NoUndeclaredDependenciesConfiguration" },
						{ "type": "null" }
					]
				},
				"noUndeclaredVariables": {
					"description": "Prevents the usage of variables that haven't been declared inside the document.",
					"anyOf": [
						{ "$ref": "#/definitions/UndeclaredVariablesConfiguration" },
						{ "type": "null" }
					]
				},
				"noUnknownFunction": {
					"description": "Disallow unknown CSS value functions.",
					"anyOf": [
						{ "$ref": "#/definitions/RuleConfiguration" },
						{ "type": "null" }
					]
				},
				"noUnknownMediaFeatureName": {
					"description": "Disallow unknown media feature names.",
					"anyOf": [
						{ "$ref": "#/definitions/RuleConfiguration" },
						{ "type": "null" }
					]
				},
				"noUnknownProperty": {
					"description": "Disallow unknown properties.",
					"anyOf": [
						{ "$ref": "#/definitions/RuleConfiguration" },
						{ "type": "null" }
					]
				},
				"noUnknownPseudoClass": {
					"description": "Disallow unknown pseudo-class selectors.",
					"anyOf": [
						{ "$ref": "#/definitions/RuleConfiguration" },
						{ "type": "null" }
					]
				},
				"noUnknownPseudoElement": {
					"description": "Disallow unknown pseudo-element selectors.",
					"anyOf": [
						{ "$ref": "#/definitions/RuleConfiguration" },
						{ "type": "null" }
					]
				},
				"noUnknownTypeSelector": {
					"description": "Disallow unknown type selectors.",
					"anyOf": [
						{ "$ref": "#/definitions/RuleConfiguration" },
						{ "type": "null" }
					]
				},
				"noUnknownUnit": {
					"description": "Disallow unknown CSS units.",
					"anyOf": [
						{ "$ref": "#/definitions/RuleConfiguration" },
						{ "type": "null" }
					]
				},
				"noUnmatchableAnbSelector": {
					"description": "Disallow unmatchable An+B selectors.",
					"anyOf": [
						{ "$ref": "#/definitions/RuleConfiguration" },
						{ "type": "null" }
					]
				},
				"noUnreachable": {
					"description": "Disallow unreachable code",
					"anyOf": [
						{ "$ref": "#/definitions/RuleConfiguration" },
						{ "type": "null" }
					]
				},
				"noUnreachableSuper": {
					"description": "Ensures the super() constructor is called exactly once on every code  path in a class constructor before this is accessed if the class has a superclass",
					"anyOf": [
						{ "$ref": "#/definitions/RuleConfiguration" },
						{ "type": "null" }
					]
				},
				"noUnsafeFinally": {
					"description": "Disallow control flow statements in finally blocks.",
					"anyOf": [
						{ "$ref": "#/definitions/RuleConfiguration" },
						{ "type": "null" }
					]
				},
				"noUnsafeOptionalChaining": {
					"description": "Disallow the use of optional chaining in contexts where the undefined value is not allowed.",
					"anyOf": [
						{ "$ref": "#/definitions/RuleConfiguration" },
						{ "type": "null" }
					]
				},
				"noUnusedFunctionParameters": {
					"description": "Disallow unused function parameters.",
					"anyOf": [
						{ "$ref": "#/definitions/RuleFixConfiguration" },
						{ "type": "null" }
					]
				},
				"noUnusedImports": {
					"description": "Disallow unused imports.",
					"anyOf": [
						{ "$ref": "#/definitions/RuleFixConfiguration" },
						{ "type": "null" }
					]
				},
				"noUnusedLabels": {
					"description": "Disallow unused labels.",
					"anyOf": [
						{ "$ref": "#/definitions/RuleFixConfiguration" },
						{ "type": "null" }
					]
				},
				"noUnusedPrivateClassMembers": {
					"description": "Disallow unused private class members",
					"anyOf": [
						{ "$ref": "#/definitions/RuleFixConfiguration" },
						{ "type": "null" }
					]
				},
				"noUnusedVariables": {
					"description": "Disallow unused variables.",
					"anyOf": [
						{ "$ref": "#/definitions/NoUnusedVariablesConfiguration" },
						{ "type": "null" }
					]
				},
				"noVoidElementsWithChildren": {
					"description": "This rules prevents void elements (AKA self-closing elements) from having children.",
					"anyOf": [
						{ "$ref": "#/definitions/RuleFixConfiguration" },
						{ "type": "null" }
					]
				},
				"noVoidTypeReturn": {
					"description": "Disallow returning a value from a function with the return type 'void'",
					"anyOf": [
						{ "$ref": "#/definitions/RuleConfiguration" },
						{ "type": "null" }
					]
				},
				"recommended": {
					"description": "It enables the recommended rules for this group",
					"type": ["boolean", "null"]
				},
				"useExhaustiveDependencies": {
					"description": "Enforce all dependencies are correctly specified in a React hook.",
					"anyOf": [
						{ "$ref": "#/definitions/UseExhaustiveDependenciesConfiguration" },
						{ "type": "null" }
					]
				},
				"useHookAtTopLevel": {
					"description": "Enforce that all React hooks are being called from the Top Level component functions.",
					"anyOf": [
						{ "$ref": "#/definitions/DeprecatedHooksConfiguration" },
						{ "type": "null" }
					]
				},
				"useImportExtensions": {
					"description": "Enforce file extensions for relative imports.",
					"anyOf": [
						{ "$ref": "#/definitions/UseImportExtensionsConfiguration" },
						{ "type": "null" }
					]
				},
				"useIsNan": {
					"description": "Require calls to isNaN() when checking for NaN.",
					"anyOf": [
						{ "$ref": "#/definitions/RuleFixConfiguration" },
						{ "type": "null" }
					]
				},
				"useJsxKeyInIterable": {
					"description": "Disallow missing key props in iterators/collection literals.",
					"anyOf": [
						{ "$ref": "#/definitions/UseJsxKeyInIterableConfiguration" },
						{ "type": "null" }
					]
				},
				"useValidForDirection": {
					"description": "Enforce \"for\" loop update clause moving the counter in the right direction.",
					"anyOf": [
						{ "$ref": "#/definitions/RuleConfiguration" },
						{ "type": "null" }
					]
				},
				"useValidTypeof": {
					"description": "This rule checks that the result of a typeof expression is compared to a valid value.",
					"anyOf": [
						{ "$ref": "#/definitions/RuleFixConfiguration" },
						{ "type": "null" }
					]
				},
				"useYield": {
					"description": "Require generator functions to contain yield.",
					"anyOf": [
						{ "$ref": "#/definitions/RuleConfiguration" },
						{ "type": "null" }
					]
				}
			},
			"additionalProperties": false
		},
		"CssAssistConfiguration": {
			"description": "Options that changes how the CSS assist behaves",
			"type": "object",
			"properties": {
				"enabled": {
					"description": "Control the assist for CSS files.",
					"anyOf": [{ "$ref": "#/definitions/Bool" }, { "type": "null" }]
				}
			},
			"additionalProperties": false
		},
		"CssConfiguration": {
			"description": "Options applied to CSS files",
			"type": "object",
			"properties": {
				"assist": {
					"description": "CSS assist options",
					"default": null,
					"anyOf": [
						{ "$ref": "#/definitions/CssAssistConfiguration" },
						{ "type": "null" }
					]
				},
				"formatter": {
					"description": "CSS formatter options",
					"default": null,
					"anyOf": [
						{ "$ref": "#/definitions/CssFormatterConfiguration" },
						{ "type": "null" }
					]
				},
				"globals": {
					"description": "CSS globals",
					"type": ["array", "null"],
					"items": { "type": "string" },
					"uniqueItems": true
				},
				"linter": {
					"description": "CSS linter options",
					"default": null,
					"anyOf": [
						{ "$ref": "#/definitions/CssLinterConfiguration" },
						{ "type": "null" }
					]
				},
				"parser": {
					"description": "CSS parsing options",
					"default": null,
					"anyOf": [
						{ "$ref": "#/definitions/CssParserConfiguration" },
						{ "type": "null" }
					]
				}
			},
			"additionalProperties": false
		},
		"CssFormatterConfiguration": {
			"description": "Options that changes how the CSS formatter behaves",
			"type": "object",
			"properties": {
				"enabled": {
					"description": "Control the formatter for CSS (and its super languages) files.",
					"anyOf": [{ "$ref": "#/definitions/Bool" }, { "type": "null" }]
				},
				"indentStyle": {
					"description": "The indent style applied to CSS (and its super languages) files.",
					"anyOf": [{ "$ref": "#/definitions/IndentStyle" }, { "type": "null" }]
				},
				"indentWidth": {
					"description": "The size of the indentation applied to CSS (and its super languages) files. Default to 2.",
					"anyOf": [{ "$ref": "#/definitions/IndentWidth" }, { "type": "null" }]
				},
				"lineEnding": {
					"description": "The type of line ending applied to CSS (and its super languages) files.",
					"anyOf": [{ "$ref": "#/definitions/LineEnding" }, { "type": "null" }]
				},
				"lineWidth": {
					"description": "What's the max width of a line applied to CSS (and its super languages) files. Defaults to 80.",
					"anyOf": [{ "$ref": "#/definitions/LineWidth" }, { "type": "null" }]
				},
				"quoteStyle": {
					"description": "The type of quotes used in CSS code. Defaults to double.",
					"anyOf": [{ "$ref": "#/definitions/QuoteStyle" }, { "type": "null" }]
				}
			},
			"additionalProperties": false
		},
		"CssLinterConfiguration": {
			"description": "Options that changes how the CSS linter behaves",
			"type": "object",
			"properties": {
				"enabled": {
					"description": "Control the linter for CSS files.",
					"anyOf": [{ "$ref": "#/definitions/Bool" }, { "type": "null" }]
				}
			},
			"additionalProperties": false
		},
		"CssParserConfiguration": {
			"description": "Options that changes how the CSS parser behaves",
			"type": "object",
			"properties": {
				"allowWrongLineComments": {
					"description": "Allow comments to appear on incorrect lines in `.css` files",
					"default": null,
					"anyOf": [{ "$ref": "#/definitions/Bool" }, { "type": "null" }]
				},
				"cssModules": {
					"description": "Enables parsing of CSS Modules specific features.",
					"default": null,
					"anyOf": [{ "$ref": "#/definitions/Bool" }, { "type": "null" }]
				}
			},
			"additionalProperties": false
		},
		"CustomRestrictedElements": {
			"type": "object",
			"minProperties": 1,
			"additionalProperties": { "type": "string" }
		},
		"CustomRestrictedImport": {
			"anyOf": [
				{
					"description": "The message to display when this module is imported.",
					"type": "string"
				},
				{
					"description": "Additional options to configure the message and allowed/disallowed import names.",
					"allOf": [{ "$ref": "#/definitions/CustomRestrictedImportOptions" }]
				}
			]
		},
		"CustomRestrictedImportOptions": {
			"type": "object",
			"properties": {
				"allowImportNames": {
					"description": "Names of the exported members that allowed to be not be used.",
					"type": "array",
					"items": { "type": "string" }
				},
				"importNames": {
					"description": "Names of the exported members that should not be used.",
					"type": "array",
					"items": { "type": "string" }
				},
				"message": {
					"description": "The message to display when this module is imported.",
					"type": "string"
				}
			},
			"additionalProperties": false
		},
		"CustomRestrictedType": {
			"anyOf": [
				{ "type": "string" },
				{ "$ref": "#/definitions/CustomRestrictedTypeOptions" }
			]
		},
		"CustomRestrictedTypeOptions": {
			"type": "object",
			"properties": {
				"message": { "default": "", "type": "string" },
				"use": { "default": null, "type": ["string", "null"] }
			},
			"additionalProperties": false
		},
		"DependencyAvailability": {
			"oneOf": [
				{
					"description": "This type of dependency will be always available or unavailable.",
					"type": "boolean"
				},
				{
					"description": "This type of dependency will be available only if the linted file matches any of the globs.",
					"type": "array",
					"items": { "type": "string" },
					"minItems": 1
				}
			]
		},
		"DeprecatedHooksConfiguration": {
			"anyOf": [
				{ "$ref": "#/definitions/RulePlainConfiguration" },
				{ "$ref": "#/definitions/RuleWithDeprecatedHooksOptions" }
			]
		},
		"DeprecatedHooksOptions": {
			"description": "Options for the `useHookAtTopLevel` rule have been deprecated, since we now use the React hook naming convention to determine whether a function is a hook.",
			"type": "object",
			"additionalProperties": false
		},
		"Expand": {
			"oneOf": [
				{
					"description": "Objects are expanded when the first property has a leading newline. Arrays are always expanded if they are shorter than the line width.",
					"type": "string",
					"enum": ["auto"]
				},
				{
					"description": "Objects and arrays are always expanded.",
					"type": "string",
					"enum": ["always"]
				},
				{
					"description": "Objects and arrays are never expanded, if they are shorter than the line width.",
					"type": "string",
					"enum": ["never"]
				}
			]
		},
		"Extends": {
			"anyOf": [
				{ "type": "array", "items": { "type": "string" } },
				{ "type": "string" }
			]
		},
		"FilenameCase": {
			"description": "Supported cases for file names.",
			"oneOf": [
				{ "description": "camelCase", "type": "string", "enum": ["camelCase"] },
				{
					"description": "Match an export name",
					"type": "string",
					"enum": ["export"]
				},
				{
					"description": "kebab-case",
					"type": "string",
					"enum": ["kebab-case"]
				},
				{
					"description": "PascalCase",
					"type": "string",
					"enum": ["PascalCase"]
				},
				{
					"description": "snake_case",
					"type": "string",
					"enum": ["snake_case"]
				}
			]
		},
		"FilenameCases": {
			"type": "array",
			"items": { "$ref": "#/definitions/FilenameCase" },
			"uniqueItems": true
		},
		"FilenamingConventionConfiguration": {
			"anyOf": [
				{ "$ref": "#/definitions/RulePlainConfiguration" },
				{ "$ref": "#/definitions/RuleWithFilenamingConventionOptions" }
			]
		},
		"FilenamingConventionOptions": {
			"description": "Rule's options.",
			"type": "object",
			"properties": {
				"filenameCases": {
					"description": "Allowed cases for file names.",
					"allOf": [{ "$ref": "#/definitions/FilenameCases" }]
				},
				"match": {
					"description": "Regular expression to enforce",
					"anyOf": [{ "$ref": "#/definitions/Regex" }, { "type": "null" }]
				},
				"requireAscii": {
					"description": "If `false`, then non-ASCII characters are allowed.",
					"type": "boolean"
				},
				"strictCase": {
					"description": "If `false`, then consecutive uppercase are allowed in _camel_ and _pascal_ cases. This does not affect other [Case].",
					"type": "boolean"
				}
			},
			"additionalProperties": false
		},
		"FilesConfiguration": {
			"description": "The configuration of the filesystem",
			"type": "object",
			"properties": {
				"experimentalScannerIgnores": {
					"description": "Set of file and folder names that should be unconditionally ignored by Biome's scanner.\n\nBiome maintains an internal list of default ignore entries, which is based on user feedback and which may change in any release. This setting allows overriding this internal list completely.\n\nThis is considered an advanced feature that users _should_ not need to tweak themselves, but they can as a last resort. This setting can only be configured in root configurations, and is ignored in nested configs.\n\nEntries must be file or folder *names*. Specific paths and globs are not supported.\n\nExamples where this may be useful:\n\n```jsonc { \"files\": { \"experimentalScannerIgnores\": [ // You almost certainly don't want to scan your `.git` // folder, which is why it's already ignored by default: \".git\",\n\n// But the scanner does scan `node_modules` by default. If // you *really* don't want this, you can ignore it like // this: \"node_modules\",\n\n// But it's probably better to ignore a specific dependency. // For instance, one that happens to be particularly slow to // scan: \"RedisCommander.d.ts\", ], } } ```\n\nPlease be aware that rules relying on the module graph or type inference information may be negatively affected if dependencies of your project aren't (fully) scanned.",
					"type": ["array", "null"],
					"items": { "type": "string" }
				},
				"ignoreUnknown": {
					"description": "Tells Biome to not emit diagnostics when handling files that doesn't know",
					"anyOf": [{ "$ref": "#/definitions/Bool" }, { "type": "null" }]
				},
				"includes": {
					"description": "A list of glob patterns. Biome will handle only those files/folders that will match these patterns.",
					"type": ["array", "null"],
					"items": { "$ref": "#/definitions/NormalizedGlob" }
				},
				"maxSize": {
					"description": "The maximum allowed size for source code files in bytes. Files above this limit will be ignored for performance reasons. Defaults to 1 MiB",
					"anyOf": [{ "$ref": "#/definitions/MaxSize" }, { "type": "null" }]
				}
			},
			"additionalProperties": false
		},
		"FixKind": {
			"description": "Used to identify the kind of code action emitted by a rule",
			"oneOf": [
				{
					"description": "The rule doesn't emit code actions.",
					"type": "string",
					"enum": ["none"]
				},
				{
					"description": "The rule emits a code action that is safe to apply. Usually these fixes don't change the semantic of the program.",
					"type": "string",
					"enum": ["safe"]
				},
				{
					"description": "The rule emits a code action that is _unsafe_ to apply. Usually these fixes remove comments, or change the semantic of the program.",
					"type": "string",
					"enum": ["unsafe"]
				}
			]
		},
		"Format": {
			"description": "Supported cases.",
			"type": "string",
			"enum": ["camelCase", "CONSTANT_CASE", "PascalCase", "snake_case"]
		},
		"Formats": {
			"type": "array",
			"items": { "$ref": "#/definitions/Format" },
			"uniqueItems": true
		},
		"FormatterConfiguration": {
			"description": "Generic options applied to all files",
			"type": "object",
			"properties": {
				"attributePosition": {
					"description": "The attribute position style in HTML-ish languages. Defaults to auto.",
					"anyOf": [
						{ "$ref": "#/definitions/AttributePosition" },
						{ "type": "null" }
					]
				},
				"bracketSameLine": {
					"description": "Put the `>` of a multi-line HTML or JSX element at the end of the last line instead of being alone on the next line (does not apply to self closing elements).",
					"anyOf": [
						{ "$ref": "#/definitions/BracketSameLine" },
						{ "type": "null" }
					]
				},
				"bracketSpacing": {
					"description": "Whether to insert spaces around brackets in object literals. Defaults to true.",
					"anyOf": [
						{ "$ref": "#/definitions/BracketSpacing" },
						{ "type": "null" }
					]
				},
				"enabled": {
					"anyOf": [{ "$ref": "#/definitions/Bool" }, { "type": "null" }]
				},
				"expand": {
					"description": "Whether to expand arrays and objects on multiple lines. When set to `auto`, object literals are formatted on multiple lines if the first property has a newline, and array literals are formatted on a single line if it fits in the line. When set to `always`, these literals are formatted on multiple lines, regardless of length of the list. When set to `never`, these literals are formatted on a single line if it fits in the line. When formatting `package.json`, Biome will use `always` unless configured otherwise. Defaults to \"auto\".",
					"anyOf": [{ "$ref": "#/definitions/Expand" }, { "type": "null" }]
				},
				"formatWithErrors": {
					"description": "Stores whether formatting should be allowed to proceed if a given file has syntax errors",
					"anyOf": [{ "$ref": "#/definitions/Bool" }, { "type": "null" }]
				},
				"includes": {
					"description": "A list of glob patterns. The formatter will include files/folders that will match these patterns.",
					"type": ["array", "null"],
					"items": { "$ref": "#/definitions/NormalizedGlob" }
				},
				"indentStyle": {
					"description": "The indent style.",
					"anyOf": [{ "$ref": "#/definitions/IndentStyle" }, { "type": "null" }]
				},
				"indentWidth": {
					"description": "The size of the indentation, 2 by default",
					"anyOf": [{ "$ref": "#/definitions/IndentWidth" }, { "type": "null" }]
				},
				"lineEnding": {
					"description": "The type of line ending.",
					"anyOf": [{ "$ref": "#/definitions/LineEnding" }, { "type": "null" }]
				},
				"lineWidth": {
					"description": "What's the max width of a line. Defaults to 80.",
					"anyOf": [{ "$ref": "#/definitions/LineWidth" }, { "type": "null" }]
				},
				"useEditorconfig": {
					"description": "Use any `.editorconfig` files to configure the formatter. Configuration in `biome.json` will override `.editorconfig` configuration.\n\nDefault: `true`.",
					"anyOf": [{ "$ref": "#/definitions/Bool" }, { "type": "null" }]
				}
			},
			"additionalProperties": false
		},
		"Glob": { "type": "string" },
		"GraphqlAssistConfiguration": {
			"description": "Options that changes how the GraphQL linter behaves",
			"type": "object",
			"properties": {
				"enabled": {
					"description": "Control the formatter for GraphQL files.",
					"default": null,
					"anyOf": [{ "$ref": "#/definitions/Bool" }, { "type": "null" }]
				}
			},
			"additionalProperties": false
		},
		"GraphqlConfiguration": {
			"description": "Options applied to GraphQL files",
			"type": "object",
			"properties": {
				"assist": {
					"description": "Assist options",
					"anyOf": [
						{ "$ref": "#/definitions/GraphqlAssistConfiguration" },
						{ "type": "null" }
					]
				},
				"formatter": {
					"description": "GraphQL formatter options",
					"anyOf": [
						{ "$ref": "#/definitions/GraphqlFormatterConfiguration" },
						{ "type": "null" }
					]
				},
				"linter": {
					"anyOf": [
						{ "$ref": "#/definitions/GraphqlLinterConfiguration" },
						{ "type": "null" }
					]
				}
			},
			"additionalProperties": false
		},
		"GraphqlFormatterConfiguration": {
			"description": "Options that changes how the GraphQL formatter behaves",
			"type": "object",
			"properties": {
				"bracketSpacing": {
					"description": "Whether to insert spaces around brackets in object literals. Defaults to true.",
					"default": null,
					"anyOf": [
						{ "$ref": "#/definitions/BracketSpacing" },
						{ "type": "null" }
					]
				},
				"enabled": {
					"description": "Control the formatter for GraphQL files.",
					"default": null,
					"anyOf": [{ "$ref": "#/definitions/Bool" }, { "type": "null" }]
				},
				"indentStyle": {
					"description": "The indent style applied to GraphQL files.",
					"default": null,
					"anyOf": [{ "$ref": "#/definitions/IndentStyle" }, { "type": "null" }]
				},
				"indentWidth": {
					"description": "The size of the indentation applied to GraphQL files. Default to 2.",
					"default": null,
					"anyOf": [{ "$ref": "#/definitions/IndentWidth" }, { "type": "null" }]
				},
				"lineEnding": {
					"description": "The type of line ending applied to GraphQL files.",
					"default": null,
					"anyOf": [{ "$ref": "#/definitions/LineEnding" }, { "type": "null" }]
				},
				"lineWidth": {
					"description": "What's the max width of a line applied to GraphQL files. Defaults to 80.",
					"default": null,
					"anyOf": [{ "$ref": "#/definitions/LineWidth" }, { "type": "null" }]
				},
				"quoteStyle": {
					"description": "The type of quotes used in GraphQL code. Defaults to double.",
					"default": null,
					"anyOf": [{ "$ref": "#/definitions/QuoteStyle" }, { "type": "null" }]
				}
			},
			"additionalProperties": false
		},
		"GraphqlLinterConfiguration": {
			"description": "Options that change how the GraphQL linter behaves.",
			"type": "object",
			"properties": {
				"enabled": {
					"description": "Control the formatter for GraphQL files.",
					"default": null,
					"anyOf": [{ "$ref": "#/definitions/Bool" }, { "type": "null" }]
				}
			},
			"additionalProperties": false
		},
		"GritAssistConfiguration": {
			"type": "object",
			"properties": {
				"enabled": {
					"description": "Control the assist functionality for Grit files.",
					"anyOf": [{ "$ref": "#/definitions/Bool" }, { "type": "null" }]
				}
			},
			"additionalProperties": false
		},
		"GritConfiguration": {
			"description": "Options applied to GritQL files",
			"type": "object",
			"properties": {
				"assist": {
					"description": "Assist options",
					"anyOf": [
						{ "$ref": "#/definitions/GritAssistConfiguration" },
						{ "type": "null" }
					]
				},
				"formatter": {
					"description": "Formatting options",
					"anyOf": [
						{ "$ref": "#/definitions/GritFormatterConfiguration" },
						{ "type": "null" }
					]
				},
				"linter": {
					"description": "Formatting options",
					"anyOf": [
						{ "$ref": "#/definitions/GritLinterConfiguration" },
						{ "type": "null" }
					]
				}
			},
			"additionalProperties": false
		},
		"GritFormatterConfiguration": {
			"type": "object",
			"properties": {
				"enabled": {
					"description": "Control the formatter for Grit files.",
					"anyOf": [{ "$ref": "#/definitions/Bool" }, { "type": "null" }]
				},
				"indentStyle": {
					"description": "The indent style applied to Grit files.",
					"anyOf": [{ "$ref": "#/definitions/IndentStyle" }, { "type": "null" }]
				},
				"indentWidth": {
					"description": "The size of the indentation applied to Grit files. Default to 2.",
					"anyOf": [{ "$ref": "#/definitions/IndentWidth" }, { "type": "null" }]
				},
				"lineEnding": {
					"description": "The type of line ending applied to Grit files.",
					"anyOf": [{ "$ref": "#/definitions/LineEnding" }, { "type": "null" }]
				},
				"lineWidth": {
					"description": "What's the max width of a line applied to Grit files. Defaults to 80.",
					"anyOf": [{ "$ref": "#/definitions/LineWidth" }, { "type": "null" }]
				}
			},
			"additionalProperties": false
		},
		"GritLinterConfiguration": {
			"type": "object",
			"properties": {
				"enabled": {
					"description": "Control the linter for Grit files.",
					"anyOf": [{ "$ref": "#/definitions/Bool" }, { "type": "null" }]
				}
			},
			"additionalProperties": false
		},
		"GroupMatcher": {
			"anyOf": [
				{ "$ref": "#/definitions/ImportMatcher" },
				{ "$ref": "#/definitions/SourceMatcher" }
			]
		},
		"GroupPlainConfiguration": {
			"oneOf": [
				{
					"description": "It disables all the rules of this group",
					"type": "string",
					"enum": ["off"]
				},
				{
					"description": "It enables all the rules of this group, with their default severity",
					"type": "string",
					"enum": ["on"]
				},
				{
					"description": "It enables all the rules of this group, and set their severity to \"info\"",
					"type": "string",
					"enum": ["info"]
				},
				{
					"description": "It enables all the rules of this group, and set their severity to \"warn\"",
					"type": "string",
					"enum": ["warn"]
				},
				{
					"description": "It enables all the rules of this group, and set their severity to \"error+\"",
					"type": "string",
					"enum": ["error"]
				}
			]
		},
		"Hook": {
			"type": "object",
			"properties": {
				"closureIndex": {
					"description": "The \"position\" of the closure function, starting from zero.\n\nFor example, for React's `useEffect()` hook, the closure index is 0.",
					"default": null,
					"type": ["integer", "null"],
					"format": "uint8",
					"minimum": 0.0
				},
				"dependenciesIndex": {
					"description": "The \"position\" of the array of dependencies, starting from zero.\n\nFor example, for React's `useEffect()` hook, the dependencies index is 1.",
					"default": null,
					"type": ["integer", "null"],
					"format": "uint8",
					"minimum": 0.0
				},
				"name": {
					"description": "The name of the hook.",
					"default": "",
					"type": "string"
				},
				"stableResult": {
					"description": "Whether the result of the hook is stable.\n\nSet to `true` to mark the identity of the hook's return value as stable, or use a number/an array of numbers to mark the \"positions\" in the return array as stable.\n\nFor example, for React's `useRef()` hook the value would be `true`, while for `useState()` it would be `[1]`.",
					"default": null,
					"anyOf": [
						{ "$ref": "#/definitions/StableHookResult" },
						{ "type": "null" }
					]
				}
			},
			"additionalProperties": false
		},
		"HtmlConfiguration": {
			"description": "Options applied to HTML files",
			"type": "object",
			"properties": {
				"formatter": {
					"description": "HTML formatter options",
					"anyOf": [
						{ "$ref": "#/definitions/HtmlFormatterConfiguration" },
						{ "type": "null" }
					]
				},
				"parser": {
					"description": "HTML parsing options",
					"anyOf": [
						{ "$ref": "#/definitions/HtmlParserConfiguration" },
						{ "type": "null" }
					]
				}
			},
			"additionalProperties": false
		},
		"HtmlFormatterConfiguration": {
			"description": "Options that changes how the HTML formatter behaves",
			"type": "object",
			"properties": {
				"attributePosition": {
					"description": "The attribute position style in HTML elements. Defaults to auto.",
					"anyOf": [
						{ "$ref": "#/definitions/AttributePosition" },
						{ "type": "null" }
					]
				},
				"bracketSameLine": {
					"description": "Whether to hug the closing bracket of multiline HTML tags to the end of the last line, rather than being alone on the following line. Defaults to false.",
					"anyOf": [
						{ "$ref": "#/definitions/BracketSameLine" },
						{ "type": "null" }
					]
				},
				"enabled": {
					"description": "Control the formatter for HTML (and its super languages) files.",
					"anyOf": [{ "$ref": "#/definitions/Bool" }, { "type": "null" }]
				},
				"indentScriptAndStyle": {
					"description": "Whether to indent the `<script>` and `<style>` tags for HTML (and its super languages). Defaults to false.",
					"anyOf": [
						{ "$ref": "#/definitions/IndentScriptAndStyle" },
						{ "type": "null" }
					]
				},
				"indentStyle": {
					"description": "The indent style applied to HTML (and its super languages) files.",
					"anyOf": [{ "$ref": "#/definitions/IndentStyle" }, { "type": "null" }]
				},
				"indentWidth": {
					"description": "The size of the indentation applied to HTML (and its super languages) files. Default to 2.",
					"anyOf": [{ "$ref": "#/definitions/IndentWidth" }, { "type": "null" }]
				},
				"lineEnding": {
					"description": "The type of line ending applied to HTML (and its super languages) files.",
					"anyOf": [{ "$ref": "#/definitions/LineEnding" }, { "type": "null" }]
				},
				"lineWidth": {
					"description": "What's the max width of a line applied to HTML (and its super languages) files. Defaults to 80.",
					"anyOf": [{ "$ref": "#/definitions/LineWidth" }, { "type": "null" }]
				},
				"selfCloseVoidElements": {
					"description": "Whether void elements should be self-closed. Defaults to never.",
					"anyOf": [
						{ "$ref": "#/definitions/SelfCloseVoidElements" },
						{ "type": "null" }
					]
				},
				"whitespaceSensitivity": {
					"description": "Whether to account for whitespace sensitivity when formatting HTML (and its super languages). Defaults to \"css\".",
					"anyOf": [
						{ "$ref": "#/definitions/WhitespaceSensitivity" },
						{ "type": "null" }
					]
				}
			},
			"additionalProperties": false
		},
		"HtmlParserConfiguration": {
			"description": "Options that changes how the HTML parser behaves",
			"type": "null"
		},
		"ImportGroup": {
			"anyOf": [
				{ "type": "null" },
				{ "$ref": "#/definitions/GroupMatcher" },
				{ "type": "array", "items": { "$ref": "#/definitions/GroupMatcher" } }
			]
		},
		"ImportGroups": {
			"type": "array",
			"items": { "$ref": "#/definitions/ImportGroup" }
		},
		"ImportMatcher": {
			"type": "object",
			"properties": {
				"source": {
					"anyOf": [
						{ "$ref": "#/definitions/SourcesMatcher" },
						{ "type": "null" }
					]
				},
				"type": { "type": ["boolean", "null"] }
			}
		},
		"ImportSourceGlob": {
			"description": "Glob to match against import sources.",
			"allOf": [{ "$ref": "#/definitions/Glob" }]
		},
		"ImportTypeConfiguration": {
			"anyOf": [
				{ "$ref": "#/definitions/RulePlainConfiguration" },
				{ "$ref": "#/definitions/RuleWithImportTypeOptions" }
			]
		},
		"ImportTypeOptions": {
			"description": "Rule's options.",
			"type": "object",
			"required": ["style"],
			"properties": { "style": { "$ref": "#/definitions/Style2" } },
			"additionalProperties": false
		},
		"IndentScriptAndStyle": {
			"description": "Whether to indent the content of `<script>` and `<style>` tags for HTML-ish templating languages (Vue, Svelte, etc.).\n\nWhen true, the content of `<script>` and `<style>` tags will be indented one level.",
			"type": "boolean"
		},
		"IndentStyle": {
			"oneOf": [
				{ "description": "Tab", "type": "string", "enum": ["tab"] },
				{ "description": "Space", "type": "string", "enum": ["space"] }
			]
		},
		"IndentWidth": { "type": "integer", "format": "uint8", "minimum": 0.0 },
		"JsAssistConfiguration": {
			"description": "Assist options specific to the JavaScript assist",
			"type": "object",
			"properties": {
				"enabled": {
					"description": "Control the assist for JavaScript (and its super languages) files.",
					"anyOf": [{ "$ref": "#/definitions/Bool" }, { "type": "null" }]
				}
			},
			"additionalProperties": false
		},
		"JsConfiguration": {
			"description": "A set of options applied to the JavaScript files",
			"type": "object",
			"properties": {
				"assist": {
					"description": "Assist options",
					"anyOf": [
						{ "$ref": "#/definitions/JsAssistConfiguration" },
						{ "type": "null" }
					]
				},
				"formatter": {
					"description": "Formatting options",
					"anyOf": [
						{ "$ref": "#/definitions/JsFormatterConfiguration" },
						{ "type": "null" }
					]
				},
				"globals": {
					"description": "A list of global bindings that should be ignored by the analyzers\n\nIf defined here, they should not emit diagnostics.",
					"type": ["array", "null"],
					"items": { "type": "string" },
					"uniqueItems": true
				},
				"jsxRuntime": {
					"description": "Indicates the type of runtime or transformation used for interpreting JSX.",
					"anyOf": [{ "$ref": "#/definitions/JsxRuntime" }, { "type": "null" }]
				},
				"linter": {
					"description": "Linter options",
					"anyOf": [
						{ "$ref": "#/definitions/JsLinterConfiguration" },
						{ "type": "null" }
					]
				},
				"parser": {
					"description": "Parsing options",
					"anyOf": [
						{ "$ref": "#/definitions/JsParserConfiguration" },
						{ "type": "null" }
					]
				}
			},
			"additionalProperties": false
		},
		"JsFormatterConfiguration": {
			"description": "Formatting options specific to the JavaScript files",
			"type": "object",
			"properties": {
				"arrowParentheses": {
					"description": "Whether to add non-necessary parentheses to arrow functions. Defaults to \"always\".",
					"anyOf": [
						{ "$ref": "#/definitions/ArrowParentheses" },
						{ "type": "null" }
					]
				},
				"attributePosition": {
					"description": "The attribute position style in JSX elements. Defaults to auto.",
					"anyOf": [
						{ "$ref": "#/definitions/AttributePosition" },
						{ "type": "null" }
					]
				},
				"bracketSameLine": {
					"description": "Whether to hug the closing bracket of multiline HTML/JSX tags to the end of the last line, rather than being alone on the following line. Defaults to false.",
					"anyOf": [
						{ "$ref": "#/definitions/BracketSameLine" },
						{ "type": "null" }
					]
				},
				"bracketSpacing": {
					"description": "Whether to insert spaces around brackets in object literals. Defaults to true.",
					"anyOf": [
						{ "$ref": "#/definitions/BracketSpacing" },
						{ "type": "null" }
					]
				},
				"enabled": {
					"description": "Control the formatter for JavaScript (and its super languages) files.",
					"anyOf": [{ "$ref": "#/definitions/Bool" }, { "type": "null" }]
				},
				"expand": {
					"description": "Whether to expand arrays and objects on multiple lines. When set to `auto`, object literals are formatted on multiple lines if the first property has a newline, and array literals are formatted on a single line if it fits in the line. When set to `always`, these literals are formatted on multiple lines, regardless of length of the list. When set to `never`, these literals are formatted on a single line if it fits in the line. When formatting `package.json`, Biome will use `always` unless configured otherwise. Defaults to \"auto\".",
					"anyOf": [{ "$ref": "#/definitions/Expand" }, { "type": "null" }]
				},
				"indentStyle": {
					"description": "The indent style applied to JavaScript (and its super languages) files.",
					"anyOf": [{ "$ref": "#/definitions/IndentStyle" }, { "type": "null" }]
				},
				"indentWidth": {
					"description": "The size of the indentation applied to JavaScript (and its super languages) files. Default to 2.",
					"anyOf": [{ "$ref": "#/definitions/IndentWidth" }, { "type": "null" }]
				},
				"jsxQuoteStyle": {
					"description": "The type of quotes used in JSX. Defaults to double.",
					"anyOf": [{ "$ref": "#/definitions/QuoteStyle" }, { "type": "null" }]
				},
				"lineEnding": {
					"description": "The type of line ending applied to JavaScript (and its super languages) files.",
					"anyOf": [{ "$ref": "#/definitions/LineEnding" }, { "type": "null" }]
				},
				"lineWidth": {
					"description": "What's the max width of a line applied to JavaScript (and its super languages) files. Defaults to 80.",
					"anyOf": [{ "$ref": "#/definitions/LineWidth" }, { "type": "null" }]
				},
				"quoteProperties": {
					"description": "When properties in objects are quoted. Defaults to asNeeded.",
					"anyOf": [
						{ "$ref": "#/definitions/QuoteProperties" },
						{ "type": "null" }
					]
				},
				"quoteStyle": {
					"description": "The type of quotes used in JavaScript code. Defaults to double.",
					"anyOf": [{ "$ref": "#/definitions/QuoteStyle" }, { "type": "null" }]
				},
				"semicolons": {
					"description": "Whether the formatter prints semicolons for all statements or only in for statements where it is necessary because of ASI.",
					"anyOf": [{ "$ref": "#/definitions/Semicolons" }, { "type": "null" }]
				},
				"trailingCommas": {
					"description": "Print trailing commas wherever possible in multi-line comma-separated syntactic structures. Defaults to \"all\".",
					"anyOf": [
						{ "$ref": "#/definitions/TrailingCommas" },
						{ "type": "null" }
					]
				}
			},
			"additionalProperties": false
		},
		"JsLinterConfiguration": {
			"description": "Linter options specific to the JavaScript linter",
			"type": "object",
			"properties": {
				"enabled": {
					"description": "Control the linter for JavaScript (and its super languages) files.",
					"anyOf": [{ "$ref": "#/definitions/Bool" }, { "type": "null" }]
				}
			},
			"additionalProperties": false
		},
		"JsParserConfiguration": {
			"description": "Options that changes how the JavaScript parser behaves",
			"type": "object",
			"properties": {
				"gritMetavariables": {
					"description": "Enables parsing of Grit metavariables. Defaults to `false`.",
					"anyOf": [{ "$ref": "#/definitions/Bool" }, { "type": "null" }]
				},
				"jsxEverywhere": {
					"description": "When enabled, files like `.js`/`.mjs`/`.cjs` may contain JSX syntax.\n\nDefaults to `true`.",
					"anyOf": [{ "$ref": "#/definitions/Bool" }, { "type": "null" }]
				},
				"unsafeParameterDecoratorsEnabled": {
					"description": "It enables the experimental and unsafe parsing of parameter decorators\n\nThese decorators belong to an old proposal, and they are subject to change.",
					"anyOf": [{ "$ref": "#/definitions/Bool" }, { "type": "null" }]
				}
			},
			"additionalProperties": false
		},
		"JsonAssistConfiguration": {
			"description": "Linter options specific to the JSON linter",
			"type": "object",
			"properties": {
				"enabled": {
					"description": "Control the assist for JSON (and its super languages) files.",
					"anyOf": [{ "$ref": "#/definitions/Bool" }, { "type": "null" }]
				}
			},
			"additionalProperties": false
		},
		"JsonConfiguration": {
			"description": "Options applied to JSON files",
			"type": "object",
			"properties": {
				"assist": {
					"description": "Assist options",
					"anyOf": [
						{ "$ref": "#/definitions/JsonAssistConfiguration" },
						{ "type": "null" }
					]
				},
				"formatter": {
					"description": "Formatting options",
					"anyOf": [
						{ "$ref": "#/definitions/JsonFormatterConfiguration" },
						{ "type": "null" }
					]
				},
				"linter": {
					"description": "Linting options",
					"anyOf": [
						{ "$ref": "#/definitions/JsonLinterConfiguration" },
						{ "type": "null" }
					]
				},
				"parser": {
					"description": "Parsing options",
					"anyOf": [
						{ "$ref": "#/definitions/JsonParserConfiguration" },
						{ "type": "null" }
					]
				}
			},
			"additionalProperties": false
		},
		"JsonFormatterConfiguration": {
			"type": "object",
			"properties": {
				"bracketSpacing": {
					"description": "Whether to insert spaces around brackets in object literals. Defaults to true.",
					"anyOf": [
						{ "$ref": "#/definitions/BracketSpacing" },
						{ "type": "null" }
					]
				},
				"enabled": {
					"description": "Control the formatter for JSON (and its super languages) files.",
					"anyOf": [{ "$ref": "#/definitions/Bool" }, { "type": "null" }]
				},
				"expand": {
					"description": "Whether to expand arrays and objects on multiple lines. When set to `auto`, object literals are formatted on multiple lines if the first property has a newline, and array literals are formatted on a single line if it fits in the line. When set to `always`, these literals are formatted on multiple lines, regardless of length of the list. When set to `never`, these literals are formatted on a single line if it fits in the line. When formatting `package.json`, Biome will use `always` unless configured otherwise. Defaults to \"auto\".",
					"anyOf": [{ "$ref": "#/definitions/Expand" }, { "type": "null" }]
				},
				"indentStyle": {
					"description": "The indent style applied to JSON (and its super languages) files.",
					"anyOf": [{ "$ref": "#/definitions/IndentStyle" }, { "type": "null" }]
				},
				"indentWidth": {
					"description": "The size of the indentation applied to JSON (and its super languages) files. Default to 2.",
					"anyOf": [{ "$ref": "#/definitions/IndentWidth" }, { "type": "null" }]
				},
				"lineEnding": {
					"description": "The type of line ending applied to JSON (and its super languages) files.",
					"anyOf": [{ "$ref": "#/definitions/LineEnding" }, { "type": "null" }]
				},
				"lineWidth": {
					"description": "What's the max width of a line applied to JSON (and its super languages) files. Defaults to 80.",
					"anyOf": [{ "$ref": "#/definitions/LineWidth" }, { "type": "null" }]
				},
				"trailingCommas": {
					"description": "Print trailing commas wherever possible in multi-line comma-separated syntactic structures. Defaults to \"none\".",
					"anyOf": [
						{ "$ref": "#/definitions/TrailingCommas2" },
						{ "type": "null" }
					]
				}
			},
			"additionalProperties": false
		},
		"JsonLinterConfiguration": {
			"description": "Linter options specific to the JSON linter",
			"type": "object",
			"properties": {
				"enabled": {
					"description": "Control the linter for JSON (and its super languages) files.",
					"anyOf": [{ "$ref": "#/definitions/Bool" }, { "type": "null" }]
				}
			},
			"additionalProperties": false
		},
		"JsonParserConfiguration": {
			"description": "Options that changes how the JSON parser behaves",
			"type": "object",
			"properties": {
				"allowComments": {
					"description": "Allow parsing comments in `.json` files",
					"anyOf": [{ "$ref": "#/definitions/Bool" }, { "type": "null" }]
				},
				"allowTrailingCommas": {
					"description": "Allow parsing trailing commas in `.json` files",
					"anyOf": [{ "$ref": "#/definitions/Bool" }, { "type": "null" }]
				}
			},
			"additionalProperties": false
		},
		"JsxRuntime": {
			"description": "Indicates the type of runtime or transformation used for interpreting JSX.",
			"oneOf": [
				{
					"description": "Indicates a modern or native JSX environment, that doesn't require special handling by Biome.",
					"type": "string",
					"enum": ["transparent"]
				},
				{
					"description": "Indicates a classic React environment that requires the `React` import.\n\nCorresponds to the `react` value for the `jsx` option in TypeScript's `tsconfig.json`.\n\nThis option should only be necessary if you cannot upgrade to a React version that supports the new JSX runtime. For more information about the old vs. new JSX runtime, please see: <https://legacy.reactjs.org/blog/2020/09/22/introducing-the-new-jsx-transform.html>",
					"type": "string",
					"enum": ["reactClassic"]
				}
			]
		},
		"Kind": {
			"oneOf": [
				{
					"type": "string",
					"enum": [
						"class",
						"enum",
						"interface",
						"enumMember",
						"importNamespace",
						"exportNamespace",
						"variable",
						"const",
						"let",
						"using",
						"var",
						"catchParameter",
						"indexParameter",
						"exportAlias",
						"importAlias",
						"classGetter",
						"classSetter",
						"classMethod",
						"objectLiteralProperty",
						"objectLiteralGetter",
						"objectLiteralSetter",
						"objectLiteralMethod",
						"typeAlias"
					]
				},
				{ "description": "All kinds", "type": "string", "enum": ["any"] },
				{
					"description": "All type definitions: classes, enums, interfaces, and type aliases",
					"type": "string",
					"enum": ["typeLike"]
				},
				{
					"description": "Named function declarations and expressions",
					"type": "string",
					"enum": ["function"]
				},
				{
					"description": "TypeScript namespaces, import and export namespaces",
					"type": "string",
					"enum": ["namespaceLike"]
				},
				{
					"description": "TypeScript namespaces",
					"type": "string",
					"enum": ["namespace"]
				},
				{
					"description": "All function parameters, but parameter properties",
					"type": "string",
					"enum": ["functionParameter"]
				},
				{
					"description": "All generic type parameters",
					"type": "string",
					"enum": ["typeParameter"]
				},
				{
					"description": "All class members: properties, methods, getters, and setters",
					"type": "string",
					"enum": ["classMember"]
				},
				{
					"description": "All class properties, including parameter properties",
					"type": "string",
					"enum": ["classProperty"]
				},
				{
					"description": "All object literal members: properties, methods, getters, and setters",
					"type": "string",
					"enum": ["objectLiteralMember"]
				},
				{
					"description": "All members defined in type alaises and interfaces",
					"type": "string",
					"enum": ["typeMember"]
				},
				{
					"description": "All getters defined in type alaises and interfaces",
					"type": "string",
					"enum": ["typeGetter"]
				},
				{
					"description": "All properties defined in type alaises and interfaces",
					"type": "string",
					"enum": ["typeProperty"]
				},
				{
					"description": "All setters defined in type alaises and interfaces",
					"type": "string",
					"enum": ["typeSetter"]
				},
				{
					"description": "All methods defined in type alaises and interfaces",
					"type": "string",
					"enum": ["typeMethod"]
				}
			]
		},
		"LineEnding": {
			"oneOf": [
				{
					"description": "Line Feed only (\\n), common on Linux and macOS as well as inside git repos",
					"type": "string",
					"enum": ["lf"]
				},
				{
					"description": "Carriage Return + Line Feed characters (\\r\\n), common on Windows",
					"type": "string",
					"enum": ["crlf"]
				},
				{
					"description": "Carriage Return character only (\\r), used very rarely",
					"type": "string",
					"enum": ["cr"]
				}
			]
		},
		"LineWidth": {
			"description": "Validated value for the `line_width` formatter options\n\nThe allowed range of values is 1..=320",
			"type": "integer",
			"format": "uint16",
			"minimum": 0.0
		},
		"LinterConfiguration": {
			"type": "object",
			"properties": {
				"domains": {
					"description": "An object where the keys are the names of the domains, and the values are `all`, `recommended`, or `none`.",
					"anyOf": [{ "$ref": "#/definitions/RuleDomains" }, { "type": "null" }]
				},
				"enabled": {
					"description": "if `false`, it disables the feature and the linter won't be executed. `true` by default",
					"anyOf": [{ "$ref": "#/definitions/Bool" }, { "type": "null" }]
				},
				"includes": {
					"description": "A list of glob patterns. The analyzer will handle only those files/folders that will match these patterns.",
					"type": ["array", "null"],
					"items": { "$ref": "#/definitions/NormalizedGlob" }
				},
				"rules": {
					"description": "List of rules",
					"anyOf": [{ "$ref": "#/definitions/Rules" }, { "type": "null" }]
				}
			},
			"additionalProperties": false
		},
		"MaxSize": { "type": "integer", "format": "uint64", "minimum": 1.0 },
		"Modifiers": {
			"type": "array",
			"items": { "$ref": "#/definitions/RestrictedModifier" },
			"uniqueItems": true
		},
		"NamingConventionConfiguration": {
			"anyOf": [
				{ "$ref": "#/definitions/RulePlainConfiguration" },
				{ "$ref": "#/definitions/RuleWithNamingConventionOptions" }
			]
		},
		"NamingConventionOptions": {
			"description": "Rule's options.",
			"type": "object",
			"properties": {
				"conventions": {
					"description": "Custom conventions.",
					"type": "array",
					"items": { "$ref": "#/definitions/Convention" }
				},
				"requireAscii": {
					"description": "If `false`, then non-ASCII characters are allowed.",
					"type": "boolean"
				},
				"strictCase": {
					"description": "If `false`, then consecutive uppercase are allowed in _camel_ and _pascal_ cases. This does not affect other [Case].",
					"type": "boolean"
				}
			},
			"additionalProperties": false
		},
		"NegatablePredefinedSourceMatcher": {
			"type": "string",
			"enum": [
				":ALIAS:",
				":BUN:",
				":NODE:",
				":PACKAGE:",
				":PACKAGE_WITH_PROTOCOL:",
				":PATH:",
				":URL:",
				"!:ALIAS:",
				"!:BUN:",
				"!:NODE:",
				"!:PACKAGE:",
				"!:PACKAGE_WITH_PROTOCOL:",
				"!:PATH:",
				"!:URL:"
			]
		},
		"NoBitwiseOperatorsConfiguration": {
			"anyOf": [
				{ "$ref": "#/definitions/RulePlainConfiguration" },
				{ "$ref": "#/definitions/RuleWithNoBitwiseOperatorsOptions" }
			]
		},
		"NoBitwiseOperatorsOptions": {
			"description": "Rule's options",
			"type": "object",
			"properties": {
				"allow": {
					"description": "Allows a list of bitwise operators to be used as exceptions.",
					"type": "array",
					"items": { "type": "string" }
				}
			},
			"additionalProperties": false
		},
		"NoBlankTargetConfiguration": {
			"anyOf": [
				{ "$ref": "#/definitions/RulePlainConfiguration" },
				{ "$ref": "#/definitions/RuleWithNoBlankTargetOptions" }
			]
		},
		"NoBlankTargetOptions": {
			"type": "object",
			"properties": {
				"allowDomains": {
					"description": "List of domains where `target=\"_blank\"` is allowed without `rel=\"noopener\"`.",
					"type": "array",
					"items": { "type": "string" }
				},
				"allowNoReferrer": {
					"description": "Whether `noreferrer` is allowed in addition to `noopener`.",
					"default": true,
					"type": "boolean"
				}
			},
			"additionalProperties": false
		},
		"NoConfusingLabelsConfiguration": {
			"anyOf": [
				{ "$ref": "#/definitions/RulePlainConfiguration" },
				{ "$ref": "#/definitions/RuleWithNoConfusingLabelsOptions" }
			]
		},
		"NoConfusingLabelsOptions": {
			"description": "Options for the rule `noConfusingLabels`",
			"type": "object",
			"properties": {
				"allowedLabels": {
					"description": "A list of (non-confusing) labels that should be allowed",
					"type": "array",
					"items": { "type": "string" }
				}
			},
			"additionalProperties": false
		},
		"NoConsoleConfiguration": {
			"anyOf": [
				{ "$ref": "#/definitions/RulePlainConfiguration" },
				{ "$ref": "#/definitions/RuleWithNoConsoleOptions" }
			]
		},
		"NoConsoleOptions": {
			"type": "object",
			"required": ["allow"],
			"properties": {
				"allow": {
					"description": "Allowed calls on the console object.",
					"type": "array",
					"items": { "type": "string" }
				}
			},
			"additionalProperties": false
		},
		"NoDoubleEqualsConfiguration": {
			"anyOf": [
				{ "$ref": "#/definitions/RulePlainConfiguration" },
				{ "$ref": "#/definitions/RuleWithNoDoubleEqualsOptions" }
			]
		},
		"NoDoubleEqualsOptions": {
			"description": "Rule's options",
			"type": "object",
			"properties": {
				"ignoreNull": {
					"description": "If `true`, an exception is made when comparing with `null`, as it's often relied on to check both for `null` or `undefined`.\n\nIf `false`, no such exception will be made.",
					"type": "boolean"
				}
			},
			"additionalProperties": false
		},
		"NoExcessiveLinesPerFunctionConfiguration": {
			"anyOf": [
				{ "$ref": "#/definitions/RulePlainConfiguration" },
				{ "$ref": "#/definitions/RuleWithNoExcessiveLinesPerFunctionOptions" }
			]
		},
		"NoExcessiveLinesPerFunctionOptions": {
			"type": "object",
			"properties": {
				"maxLines": {
					"description": "The maximum number of lines allowed in a function body.",
					"default": 50,
					"type": "integer",
					"format": "uint8",
					"minimum": 1.0
				},
				"skipBlankLines": {
					"description": "When this options is set to `true`, blank lines in the function body are not counted towards the maximum line limit.",
					"default": false,
					"type": "boolean"
				},
				"skipIifes": {
					"description": "When this option is set to `true`, Immediately Invoked Function Expressions (IIFEs) are not checked for the maximum line limit.",
					"default": false,
					"type": "boolean"
				}
			},
			"additionalProperties": false
		},
		"NoForEachConfiguration": {
			"anyOf": [
				{ "$ref": "#/definitions/RulePlainConfiguration" },
				{ "$ref": "#/definitions/RuleWithNoForEachOptions" }
			]
		},
		"NoForEachOptions": {
			"type": "object",
			"properties": {
				"allowedIdentifiers": {
					"description": "A list of variable names allowed for `forEach` calls.",
					"type": "array",
					"items": { "type": "string" }
				}
			},
			"additionalProperties": false
		},
		"NoLabelWithoutControlConfiguration": {
			"anyOf": [
				{ "$ref": "#/definitions/RulePlainConfiguration" },
				{ "$ref": "#/definitions/RuleWithNoLabelWithoutControlOptions" }
			]
		},
		"NoLabelWithoutControlOptions": {
			"type": "object",
			"properties": {
				"inputComponents": {
					"description": "Array of component names that should be considered the same as an `input` element.",
					"default": [],
					"type": "array",
					"items": { "type": "string" }
				},
				"labelAttributes": {
					"description": "Array of attributes that should be treated as the `label` accessible text content.",
					"default": [],
					"type": "array",
					"items": { "type": "string" }
				},
				"labelComponents": {
					"description": "Array of component names that should be considered the same as a `label` element.",
					"default": [],
					"type": "array",
					"items": { "type": "string" }
				}
			},
			"additionalProperties": false
		},
		"NoParameterAssignConfiguration": {
			"anyOf": [
				{ "$ref": "#/definitions/RulePlainConfiguration" },
				{ "$ref": "#/definitions/RuleWithNoParameterAssignOptions" }
			]
		},
		"NoParameterAssignOptions": {
			"description": "Options for the rule `NoParameterAssign`",
			"type": "object",
			"properties": {
				"propertyAssignment": {
					"description": "Whether to report an error when a dependency is listed in the dependencies array but isn't used. Defaults to `allow`.",
					"default": "allow",
					"allOf": [{ "$ref": "#/definitions/PropertyAssignmentMode" }]
				}
			},
			"additionalProperties": false
		},
		"NoPrivateImportsConfiguration": {
			"anyOf": [
				{ "$ref": "#/definitions/RulePlainConfiguration" },
				{ "$ref": "#/definitions/RuleWithNoPrivateImportsOptions" }
			]
		},
		"NoPrivateImportsOptions": {
			"description": "Options for the rule `noPrivateImports`.",
			"type": "object",
			"properties": {
				"defaultVisibility": {
					"description": "The default visibility to assume for symbols without visibility tag.\n\nDefault: **public**.",
					"default": "public",
					"allOf": [{ "$ref": "#/definitions/Visibility" }]
				}
			},
			"additionalProperties": false
		},
		"NoRestrictedElementsConfiguration": {
			"anyOf": [
				{ "$ref": "#/definitions/RulePlainConfiguration" },
				{ "$ref": "#/definitions/RuleWithNoRestrictedElementsOptions" }
			]
		},
		"NoRestrictedElementsOptions": {
			"type": "object",
			"properties": {
				"elements": {
					"description": "Elements to restrict. Each key is the element name, and the value is the message to show when the element is used.",
					"allOf": [{ "$ref": "#/definitions/CustomRestrictedElements" }]
				}
			},
			"additionalProperties": false
		},
		"NoRestrictedTypesConfiguration": {
			"anyOf": [
				{ "$ref": "#/definitions/RulePlainConfiguration" },
				{ "$ref": "#/definitions/RuleWithNoRestrictedTypesOptions" }
			]
		},
		"NoRestrictedTypesOptions": {
			"type": "object",
			"properties": {
				"types": {
					"default": {},
					"type": "object",
					"additionalProperties": {
						"$ref": "#/definitions/CustomRestrictedType"
					}
				}
			},
			"additionalProperties": false
		},
		"NoSecretsConfiguration": {
			"anyOf": [
				{ "$ref": "#/definitions/RulePlainConfiguration" },
				{ "$ref": "#/definitions/RuleWithNoSecretsOptions" }
			]
		},
		"NoSecretsOptions": {
			"type": "object",
			"properties": {
				"entropyThreshold": {
					"description": "Set entropy threshold (default is 41).",
					"type": ["integer", "null"],
					"format": "uint16",
					"minimum": 0.0
				}
			},
			"additionalProperties": false
		},
		"NoUndeclaredDependenciesConfiguration": {
			"anyOf": [
				{ "$ref": "#/definitions/RulePlainConfiguration" },
				{ "$ref": "#/definitions/RuleWithNoUndeclaredDependenciesOptions" }
			]
		},
		"NoUndeclaredDependenciesOptions": {
			"description": "Rule's options",
			"type": "object",
			"properties": {
				"devDependencies": {
					"description": "If set to `false`, then the rule will show an error when `devDependencies` are imported. Defaults to `true`.",
					"default": true,
					"allOf": [{ "$ref": "#/definitions/DependencyAvailability" }]
				},
				"optionalDependencies": {
					"description": "If set to `false`, then the rule will show an error when `optionalDependencies` are imported. Defaults to `true`.",
					"default": true,
					"allOf": [{ "$ref": "#/definitions/DependencyAvailability" }]
				},
				"peerDependencies": {
					"description": "If set to `false`, then the rule will show an error when `peerDependencies` are imported. Defaults to `true`.",
					"default": true,
					"allOf": [{ "$ref": "#/definitions/DependencyAvailability" }]
				}
			},
			"additionalProperties": false
		},
		"NoUnusedVariablesConfiguration": {
			"anyOf": [
				{ "$ref": "#/definitions/RulePlainConfiguration" },
				{ "$ref": "#/definitions/RuleWithNoUnusedVariablesOptions" }
			]
		},
		"NoUnusedVariablesOptions": {
			"type": "object",
			"properties": {
				"ignoreRestSiblings": {
					"description": "Whether to ignore unused variables from an object destructuring with a spread.",
					"default": true,
					"type": "boolean"
				}
			},
			"additionalProperties": false
		},
		"NormalizedGlob": {
			"description": "Normalized Biome glob pattern that strips `./` from the pattern.",
			"allOf": [{ "$ref": "#/definitions/Glob" }]
		},
		"Nursery": {
			"description": "A list of rules that belong to this group",
			"type": "object",
			"properties": {
				"noAwaitInLoop": {
					"description": "Disallow await inside loops.",
					"anyOf": [
						{ "$ref": "#/definitions/RuleConfiguration" },
						{ "type": "null" }
					]
				},
				"noBitwiseOperators": {
					"description": "Disallow bitwise operators.",
					"anyOf": [
						{ "$ref": "#/definitions/NoBitwiseOperatorsConfiguration" },
						{ "type": "null" }
					]
				},
				"noConstantBinaryExpression": {
					"description": "Disallow expressions where the operation doesn't affect the value",
					"anyOf": [
						{ "$ref": "#/definitions/RuleConfiguration" },
						{ "type": "null" }
					]
				},
				"noDestructuredProps": {
					"description": "Disallow destructuring props inside JSX components in Solid projects.",
					"anyOf": [
						{ "$ref": "#/definitions/RuleConfiguration" },
						{ "type": "null" }
					]
				},
				"noExcessiveLinesPerFunction": {
					"description": "Restrict the number of lines of code in a function.",
					"anyOf": [
						{
							"$ref": "#/definitions/NoExcessiveLinesPerFunctionConfiguration"
						},
						{ "type": "null" }
					]
				},
				"noFloatingPromises": {
					"description": "Require Promise-like statements to be handled appropriately.",
					"anyOf": [
						{ "$ref": "#/definitions/RuleFixConfiguration" },
						{ "type": "null" }
					]
				},
				"noGlobalDirnameFilename": {
					"description": "Disallow the use of __dirname and __filename in the global scope.",
					"anyOf": [
						{ "$ref": "#/definitions/RuleFixConfiguration" },
						{ "type": "null" }
					]
				},
				"noImplicitCoercion": {
					"description": "Disallow shorthand type conversions.",
					"anyOf": [
						{ "$ref": "#/definitions/RuleFixConfiguration" },
						{ "type": "null" }
					]
				},
				"noImportCycles": {
					"description": "Prevent import cycles.",
					"anyOf": [
						{ "$ref": "#/definitions/RuleConfiguration" },
						{ "type": "null" }
					]
				},
				"noImportantStyles": {
					"description": "Disallow the use of the !important style.",
					"anyOf": [
						{ "$ref": "#/definitions/RuleFixConfiguration" },
						{ "type": "null" }
					]
				},
<<<<<<< HEAD
				"noMisusedPromises": {
					"description": "Disallow Promises to be used in places where they are almost certainly a mistake.",
					"anyOf": [
						{ "$ref": "#/definitions/RuleFixConfiguration" },
=======
				"noMagicNumbers": {
					"description": "Reports usage of \"magic numbers\" — numbers used directly instead of being assigned to named constants.",
					"anyOf": [
						{ "$ref": "#/definitions/RuleConfiguration" },
>>>>>>> 4b501d3a
						{ "type": "null" }
					]
				},
				"noNestedComponentDefinitions": {
					"description": "Disallows defining React components inside other components.",
					"anyOf": [
						{ "$ref": "#/definitions/RuleConfiguration" },
						{ "type": "null" }
					]
				},
				"noNoninteractiveElementInteractions": {
					"description": "Disallow use event handlers on non-interactive elements.",
					"anyOf": [
						{ "$ref": "#/definitions/RuleConfiguration" },
						{ "type": "null" }
					]
				},
				"noProcessGlobal": {
					"description": "Disallow the use of process global.",
					"anyOf": [
						{ "$ref": "#/definitions/RuleFixConfiguration" },
						{ "type": "null" }
					]
				},
				"noReactPropAssign": {
					"description": "Disallow assigning to React component props.",
					"anyOf": [
						{ "$ref": "#/definitions/RuleConfiguration" },
						{ "type": "null" }
					]
				},
				"noRestrictedElements": {
					"description": "Disallow the use of configured elements.",
					"anyOf": [
						{ "$ref": "#/definitions/NoRestrictedElementsConfiguration" },
						{ "type": "null" }
					]
				},
				"noSecrets": {
					"description": "Disallow usage of sensitive data such as API keys and tokens.",
					"anyOf": [
						{ "$ref": "#/definitions/NoSecretsConfiguration" },
						{ "type": "null" }
					]
				},
				"noShadow": {
					"description": "Disallow variable declarations from shadowing variables declared in the outer scope.",
					"anyOf": [
						{ "$ref": "#/definitions/RuleConfiguration" },
						{ "type": "null" }
					]
				},
				"noTsIgnore": {
					"description": "Prevents the use of the TypeScript directive @ts-ignore.",
					"anyOf": [
						{ "$ref": "#/definitions/RuleFixConfiguration" },
						{ "type": "null" }
					]
				},
				"noUnassignedVariables": {
					"description": "Disallow let or var variables that are read but never assigned.",
					"anyOf": [
						{ "$ref": "#/definitions/RuleConfiguration" },
						{ "type": "null" }
					]
				},
				"noUnknownAtRule": {
					"description": "Disallow unknown at-rules.",
					"anyOf": [
						{ "$ref": "#/definitions/RuleConfiguration" },
						{ "type": "null" }
					]
				},
				"noUnresolvedImports": {
					"description": "Warn when importing non-existing exports.",
					"anyOf": [
						{ "$ref": "#/definitions/RuleConfiguration" },
						{ "type": "null" }
					]
				},
				"noUnwantedPolyfillio": {
					"description": "Prevent duplicate polyfills from Polyfill.io.",
					"anyOf": [
						{ "$ref": "#/definitions/RuleConfiguration" },
						{ "type": "null" }
					]
				},
				"noUselessBackrefInRegex": {
					"description": "Disallow useless backreferences in regular expression literals that always match an empty string.",
					"anyOf": [
						{ "$ref": "#/definitions/RuleConfiguration" },
						{ "type": "null" }
					]
				},
				"noUselessEscapeInString": {
					"description": "Disallow unnecessary escapes in string literals.",
					"anyOf": [
						{ "$ref": "#/definitions/RuleFixConfiguration" },
						{ "type": "null" }
					]
				},
				"noUselessUndefined": {
					"description": "Disallow the use of useless undefined.",
					"anyOf": [
						{ "$ref": "#/definitions/RuleFixConfiguration" },
						{ "type": "null" }
					]
				},
				"recommended": {
					"description": "It enables the recommended rules for this group",
					"type": ["boolean", "null"]
				},
				"useAdjacentGetterSetter": {
					"description": "Enforce that getters and setters for the same property are adjacent in class and object definitions.",
					"anyOf": [
						{ "$ref": "#/definitions/RuleConfiguration" },
						{ "type": "null" }
					]
				},
				"useConsistentObjectDefinition": {
					"description": "Require the consistent declaration of object literals. Defaults to explicit definitions.",
					"anyOf": [
						{
							"$ref": "#/definitions/UseConsistentObjectDefinitionConfiguration"
						},
						{ "type": "null" }
					]
				},
				"useConsistentResponse": {
					"description": "Use static Response methods instead of new Response() constructor when possible.",
					"anyOf": [
						{ "$ref": "#/definitions/RuleFixConfiguration" },
						{ "type": "null" }
					]
				},
				"useExhaustiveSwitchCases": {
					"description": "Require switch-case statements to be exhaustive.",
					"anyOf": [
						{ "$ref": "#/definitions/RuleFixConfiguration" },
						{ "type": "null" }
					]
				},
				"useExplicitType": {
					"description": "Enforce types in functions, methods, variables, and parameters.",
					"anyOf": [
						{ "$ref": "#/definitions/RuleConfiguration" },
						{ "type": "null" }
					]
				},
				"useExportsLast": {
					"description": "Require that all exports are declared after all non-export statements.",
					"anyOf": [
						{ "$ref": "#/definitions/RuleConfiguration" },
						{ "type": "null" }
					]
				},
				"useForComponent": {
					"description": "Enforce using Solid's \\<For /> component for mapping an array to JSX elements.",
					"anyOf": [
						{ "$ref": "#/definitions/RuleConfiguration" },
						{ "type": "null" }
					]
				},
				"useGoogleFontPreconnect": {
					"description": "Ensure the preconnect attribute is used when using Google Fonts.",
					"anyOf": [
						{ "$ref": "#/definitions/RuleFixConfiguration" },
						{ "type": "null" }
					]
				},
				"useIndexOf": {
					"description": "Prefer Array#{indexOf,lastIndexOf}() over Array#{findIndex,findLastIndex}() when looking for the index of an item.",
					"anyOf": [
						{ "$ref": "#/definitions/RuleFixConfiguration" },
						{ "type": "null" }
					]
				},
				"useIterableCallbackReturn": {
					"description": "Enforce consistent return values in iterable callbacks.",
					"anyOf": [
						{ "$ref": "#/definitions/RuleConfiguration" },
						{ "type": "null" }
					]
				},
				"useJsonImportAttribute": {
					"description": "Enforces the use of with { type: \"json\" } for JSON module imports.",
					"anyOf": [
						{ "$ref": "#/definitions/RuleFixConfiguration" },
						{ "type": "null" }
					]
				},
				"useNamedOperation": {
					"description": "Enforce specifying the name of GraphQL operations.",
					"anyOf": [
						{ "$ref": "#/definitions/RuleFixConfiguration" },
						{ "type": "null" }
					]
				},
				"useNamingConvention": {
					"description": "Validates that all enum values are capitalized.",
					"anyOf": [
						{ "$ref": "#/definitions/RuleConfiguration" },
						{ "type": "null" }
					]
				},
				"useNumericSeparators": {
					"description": "Enforce the use of numeric separators in numeric literals.",
					"anyOf": [
						{ "$ref": "#/definitions/RuleFixConfiguration" },
						{ "type": "null" }
					]
				},
				"useObjectSpread": {
					"description": "Prefer object spread over Object.assign() when constructing new objects.",
					"anyOf": [
						{ "$ref": "#/definitions/RuleFixConfiguration" },
						{ "type": "null" }
					]
				},
				"useParseIntRadix": {
					"description": "Enforce the consistent use of the radix argument when using parseInt().",
					"anyOf": [
						{ "$ref": "#/definitions/RuleFixConfiguration" },
						{ "type": "null" }
					]
				},
				"useReadonlyClassProperties": {
					"description": "Enforce marking members as readonly if they are never modified outside the constructor.",
					"anyOf": [
						{ "$ref": "#/definitions/ReadonlyClassPropertiesConfiguration" },
						{ "type": "null" }
					]
				},
				"useSingleJsDocAsterisk": {
					"description": "Enforce JSDoc comment lines to start with a single asterisk, except for the first one.",
					"anyOf": [
						{ "$ref": "#/definitions/RuleFixConfiguration" },
						{ "type": "null" }
					]
				},
				"useSortedClasses": {
					"description": "Enforce the sorting of CSS utility classes.",
					"anyOf": [
						{ "$ref": "#/definitions/UtilityClassSortingConfiguration" },
						{ "type": "null" }
					]
				},
				"useSymbolDescription": {
					"description": "Require a description parameter for the Symbol().",
					"anyOf": [
						{ "$ref": "#/definitions/RuleConfiguration" },
						{ "type": "null" }
					]
				},
				"useUnifiedTypeSignature": {
					"description": "Disallow overload signatures that can be unified into a single signature.",
					"anyOf": [
						{ "$ref": "#/definitions/RuleFixConfiguration" },
						{ "type": "null" }
					]
				},
				"useUniqueElementIds": {
					"description": "Prevent the usage of static string literal id attribute on elements.",
					"anyOf": [
						{ "$ref": "#/definitions/RuleConfiguration" },
						{ "type": "null" }
					]
				}
			},
			"additionalProperties": false
		},
		"ObjectPropertySyntax": {
			"oneOf": [
				{
					"description": "`{foo: foo}`",
					"type": "string",
					"enum": ["explicit"]
				},
				{ "description": "`{foo}`", "type": "string", "enum": ["shorthand"] }
			]
		},
		"Options": {
			"type": "object",
			"properties": {
				"groups": {
					"default": [],
					"allOf": [{ "$ref": "#/definitions/ImportGroups" }]
				}
			},
			"additionalProperties": false
		},
		"OverrideAssistConfiguration": {
			"type": "object",
			"properties": {
				"actions": {
					"description": "List of actions",
					"anyOf": [{ "$ref": "#/definitions/Actions" }, { "type": "null" }]
				},
				"enabled": {
					"description": "if `false`, it disables the feature and the assist won't be executed. `true` by default",
					"anyOf": [{ "$ref": "#/definitions/Bool" }, { "type": "null" }]
				}
			},
			"additionalProperties": false
		},
		"OverrideFilesConfiguration": {
			"type": "object",
			"properties": {
				"maxSize": {
					"description": "File size limit in bytes",
					"anyOf": [{ "$ref": "#/definitions/MaxSize" }, { "type": "null" }]
				}
			},
			"additionalProperties": false
		},
		"OverrideFormatterConfiguration": {
			"type": "object",
			"properties": {
				"attributePosition": {
					"description": "The attribute position style.",
					"anyOf": [
						{ "$ref": "#/definitions/AttributePosition" },
						{ "type": "null" }
					]
				},
				"bracketSameLine": {
					"description": "Put the `>` of a multi-line HTML or JSX element at the end of the last line instead of being alone on the next line (does not apply to self closing elements).",
					"anyOf": [
						{ "$ref": "#/definitions/BracketSameLine" },
						{ "type": "null" }
					]
				},
				"bracketSpacing": {
					"description": "Whether to insert spaces around brackets in object literals. Defaults to true.",
					"anyOf": [
						{ "$ref": "#/definitions/BracketSpacing" },
						{ "type": "null" }
					]
				},
				"enabled": {
					"anyOf": [{ "$ref": "#/definitions/Bool" }, { "type": "null" }]
				},
				"expand": {
					"description": "Whether to expand arrays and objects on multiple lines. When set to `auto`, object literals are formatted on multiple lines if the first property has a newline, and array literals are formatted on a single line if it fits in the line. When set to `always`, these literals are formatted on multiple lines, regardless of length of the list. When set to `never`, these literals are formatted on a single line if it fits in the line. When formatting `package.json`, Biome will use `always` unless configured otherwise. Defaults to \"auto\".",
					"anyOf": [{ "$ref": "#/definitions/Expand" }, { "type": "null" }]
				},
				"formatWithErrors": {
					"description": "Stores whether formatting should be allowed to proceed if a given file has syntax errors",
					"anyOf": [{ "$ref": "#/definitions/Bool" }, { "type": "null" }]
				},
				"indentSize": {
					"description": "The size of the indentation, 2 by default (deprecated, use `indent-width`)",
					"anyOf": [{ "$ref": "#/definitions/IndentWidth" }, { "type": "null" }]
				},
				"indentStyle": {
					"description": "The indent style.",
					"anyOf": [{ "$ref": "#/definitions/IndentStyle" }, { "type": "null" }]
				},
				"indentWidth": {
					"description": "The size of the indentation, 2 by default",
					"anyOf": [{ "$ref": "#/definitions/IndentWidth" }, { "type": "null" }]
				},
				"lineEnding": {
					"description": "The type of line ending.",
					"anyOf": [{ "$ref": "#/definitions/LineEnding" }, { "type": "null" }]
				},
				"lineWidth": {
					"description": "What's the max width of a line. Defaults to 80.",
					"anyOf": [{ "$ref": "#/definitions/LineWidth" }, { "type": "null" }]
				}
			},
			"additionalProperties": false
		},
		"OverrideGlobs": {
			"type": "array",
			"items": { "$ref": "#/definitions/Glob" }
		},
		"OverrideLinterConfiguration": {
			"type": "object",
			"properties": {
				"domains": {
					"description": "List of rules",
					"anyOf": [{ "$ref": "#/definitions/RuleDomains" }, { "type": "null" }]
				},
				"enabled": {
					"description": "if `false`, it disables the feature and the linter won't be executed. `true` by default",
					"anyOf": [{ "$ref": "#/definitions/Bool" }, { "type": "null" }]
				},
				"rules": {
					"description": "List of rules",
					"anyOf": [{ "$ref": "#/definitions/Rules" }, { "type": "null" }]
				}
			},
			"additionalProperties": false
		},
		"OverridePattern": {
			"type": "object",
			"properties": {
				"assist": {
					"description": "Specific configuration for the Json language",
					"anyOf": [
						{ "$ref": "#/definitions/OverrideAssistConfiguration" },
						{ "type": "null" }
					]
				},
				"css": {
					"description": "Specific configuration for the CSS language",
					"anyOf": [
						{ "$ref": "#/definitions/CssConfiguration" },
						{ "type": "null" }
					]
				},
				"files": {
					"description": "Specific configuration for the filesystem",
					"anyOf": [
						{ "$ref": "#/definitions/OverrideFilesConfiguration" },
						{ "type": "null" }
					]
				},
				"formatter": {
					"description": "Specific configuration for the Json language",
					"anyOf": [
						{ "$ref": "#/definitions/OverrideFormatterConfiguration" },
						{ "type": "null" }
					]
				},
				"graphql": {
					"description": "Specific configuration for the Graphql language",
					"anyOf": [
						{ "$ref": "#/definitions/GraphqlConfiguration" },
						{ "type": "null" }
					]
				},
				"grit": {
					"description": "Specific configuration for the GritQL language",
					"anyOf": [
						{ "$ref": "#/definitions/GritConfiguration" },
						{ "type": "null" }
					]
				},
				"html": {
					"description": "Specific configuration for the GritQL language",
					"anyOf": [
						{ "$ref": "#/definitions/HtmlConfiguration" },
						{ "type": "null" }
					]
				},
				"includes": {
					"description": "A list of glob patterns. Biome will include files/folders that will match these patterns.",
					"anyOf": [
						{ "$ref": "#/definitions/OverrideGlobs" },
						{ "type": "null" }
					]
				},
				"javascript": {
					"description": "Specific configuration for the JavaScript language",
					"anyOf": [
						{ "$ref": "#/definitions/JsConfiguration" },
						{ "type": "null" }
					]
				},
				"json": {
					"description": "Specific configuration for the Json language",
					"anyOf": [
						{ "$ref": "#/definitions/JsonConfiguration" },
						{ "type": "null" }
					]
				},
				"linter": {
					"description": "Specific configuration for the Json language",
					"anyOf": [
						{ "$ref": "#/definitions/OverrideLinterConfiguration" },
						{ "type": "null" }
					]
				},
				"plugins": {
					"description": "Specific configuration for additional plugins",
					"anyOf": [{ "$ref": "#/definitions/Plugins" }, { "type": "null" }]
				}
			},
			"additionalProperties": false
		},
		"Overrides": {
			"type": "array",
			"items": { "$ref": "#/definitions/OverridePattern" }
		},
		"Performance": {
			"description": "A list of rules that belong to this group",
			"type": "object",
			"properties": {
				"noAccumulatingSpread": {
					"description": "Disallow the use of spread (...) syntax on accumulators.",
					"anyOf": [
						{ "$ref": "#/definitions/RuleConfiguration" },
						{ "type": "null" }
					]
				},
				"noBarrelFile": {
					"description": "Disallow the use of barrel file.",
					"anyOf": [
						{ "$ref": "#/definitions/RuleConfiguration" },
						{ "type": "null" }
					]
				},
				"noDelete": {
					"description": "Disallow the use of the delete operator.",
					"anyOf": [
						{ "$ref": "#/definitions/RuleFixConfiguration" },
						{ "type": "null" }
					]
				},
				"noDynamicNamespaceImportAccess": {
					"description": "Disallow accessing namespace imports dynamically.",
					"anyOf": [
						{ "$ref": "#/definitions/RuleConfiguration" },
						{ "type": "null" }
					]
				},
				"noImgElement": {
					"description": "Prevent usage of \\<img> element in a Next.js project.",
					"anyOf": [
						{ "$ref": "#/definitions/RuleConfiguration" },
						{ "type": "null" }
					]
				},
				"noNamespaceImport": {
					"description": "Disallow the use of namespace imports.",
					"anyOf": [
						{ "$ref": "#/definitions/RuleConfiguration" },
						{ "type": "null" }
					]
				},
				"noReExportAll": {
					"description": "Avoid re-export all.",
					"anyOf": [
						{ "$ref": "#/definitions/RuleConfiguration" },
						{ "type": "null" }
					]
				},
				"recommended": {
					"description": "It enables the recommended rules for this group",
					"type": ["boolean", "null"]
				},
				"useTopLevelRegex": {
					"description": "Require regex literals to be declared at the top level.",
					"anyOf": [
						{ "$ref": "#/definitions/RuleConfiguration" },
						{ "type": "null" }
					]
				}
			},
			"additionalProperties": false
		},
		"PluginConfiguration": { "anyOf": [{ "type": "string" }] },
		"Plugins": {
			"type": "array",
			"items": { "$ref": "#/definitions/PluginConfiguration" }
		},
		"PropertyAssignmentMode": {
			"description": "Specifies whether property assignments on function parameters are allowed or denied.",
			"oneOf": [
				{
					"description": "Allows property assignments on function parameters. This is the default behavior, enabling flexibility in parameter usage.",
					"type": "string",
					"enum": ["allow"]
				},
				{
					"description": "Disallows property assignments on function parameters. Enforces stricter immutability to prevent unintended side effects.",
					"type": "string",
					"enum": ["deny"]
				}
			]
		},
		"QuoteProperties": { "type": "string", "enum": ["asNeeded", "preserve"] },
		"QuoteStyle": { "type": "string", "enum": ["double", "single"] },
		"ReadonlyClassPropertiesConfiguration": {
			"anyOf": [
				{ "$ref": "#/definitions/RulePlainConfiguration" },
				{ "$ref": "#/definitions/RuleWithReadonlyClassPropertiesOptions" }
			]
		},
		"ReadonlyClassPropertiesOptions": {
			"description": "Rule's options",
			"type": "object",
			"properties": {
				"checkAllProperties": {
					"description": "When `true`, the keywords `public`, `protected`, and `private` are analyzed by the rule.",
					"type": "boolean"
				}
			},
			"additionalProperties": false
		},
		"Regex": { "type": "string" },
		"RestrictedGlobalsConfiguration": {
			"anyOf": [
				{ "$ref": "#/definitions/RulePlainConfiguration" },
				{ "$ref": "#/definitions/RuleWithRestrictedGlobalsOptions" }
			]
		},
		"RestrictedGlobalsOptions": {
			"description": "Options for the rule `noRestrictedGlobals`.",
			"type": "object",
			"properties": {
				"deniedGlobals": {
					"description": "A list of names that should trigger the rule",
					"type": "object",
					"additionalProperties": { "type": "string" }
				}
			},
			"additionalProperties": false
		},
		"RestrictedImportsConfiguration": {
			"anyOf": [
				{ "$ref": "#/definitions/RulePlainConfiguration" },
				{ "$ref": "#/definitions/RuleWithRestrictedImportsOptions" }
			]
		},
		"RestrictedImportsOptions": {
			"description": "Options for the rule `noRestrictedImports`.",
			"type": "object",
			"properties": {
				"paths": {
					"description": "A list of import paths that should trigger the rule.",
					"type": "object",
					"additionalProperties": {
						"$ref": "#/definitions/CustomRestrictedImport"
					}
				}
			},
			"additionalProperties": false
		},
		"RestrictedModifier": {
			"type": "string",
			"enum": ["abstract", "private", "protected", "readonly", "static"]
		},
		"RuleAssistConfiguration_for_Null": {
			"anyOf": [
				{ "$ref": "#/definitions/RuleAssistPlainConfiguration" },
				{ "$ref": "#/definitions/RuleAssistWithOptions_for_Null" }
			]
		},
		"RuleAssistConfiguration_for_Options": {
			"anyOf": [
				{ "$ref": "#/definitions/RuleAssistPlainConfiguration" },
				{ "$ref": "#/definitions/RuleAssistWithOptions_for_Options" }
			]
		},
		"RuleAssistPlainConfiguration": { "type": "string", "enum": ["off", "on"] },
		"RuleAssistWithOptions_for_Null": {
			"type": "object",
			"required": ["level", "options"],
			"properties": {
				"level": {
					"description": "The severity of the emitted diagnostics by the rule",
					"allOf": [{ "$ref": "#/definitions/RuleAssistPlainConfiguration" }]
				},
				"options": { "description": "Rule's options", "type": "null" }
			},
			"additionalProperties": false
		},
		"RuleAssistWithOptions_for_Options": {
			"type": "object",
			"required": ["level", "options"],
			"properties": {
				"level": {
					"description": "The severity of the emitted diagnostics by the rule",
					"allOf": [{ "$ref": "#/definitions/RuleAssistPlainConfiguration" }]
				},
				"options": {
					"description": "Rule's options",
					"allOf": [{ "$ref": "#/definitions/Options" }]
				}
			},
			"additionalProperties": false
		},
		"RuleConfiguration": {
			"anyOf": [
				{ "$ref": "#/definitions/RulePlainConfiguration" },
				{ "$ref": "#/definitions/RuleWithNoOptions" }
			]
		},
		"RuleDomain": {
			"description": "Rule domains",
			"oneOf": [
				{
					"description": "React library rules",
					"type": "string",
					"enum": ["react"]
				},
				{ "description": "Testing rules", "type": "string", "enum": ["test"] },
				{
					"description": "Solid.js framework rules",
					"type": "string",
					"enum": ["solid"]
				},
				{
					"description": "Next.js framework rules",
					"type": "string",
					"enum": ["next"]
				},
				{
					"description": "Vue.js framework rules",
					"type": "string",
					"enum": ["vue"]
				},
				{
					"description": "For rules that require querying multiple files inside a project",
					"type": "string",
					"enum": ["project"]
				}
			]
		},
		"RuleDomainValue": {
			"oneOf": [
				{
					"description": "Enables all the rules that belong to this domain",
					"type": "string",
					"enum": ["all"]
				},
				{
					"description": "Disables all the rules that belong to this domain",
					"type": "string",
					"enum": ["none"]
				},
				{
					"description": "It enables only the recommended rules for this domain",
					"type": "string",
					"enum": ["recommended"]
				}
			]
		},
		"RuleDomains": {
			"type": "object",
			"additionalProperties": { "$ref": "#/definitions/RuleDomainValue" },
			"propertyNames": { "$ref": "#/definitions/RuleDomain" }
		},
		"RuleFixConfiguration": {
			"anyOf": [
				{ "$ref": "#/definitions/RulePlainConfiguration" },
				{ "$ref": "#/definitions/RuleWithFixNoOptions" }
			]
		},
		"RulePlainConfiguration": {
			"oneOf": [
				{ "type": "string", "enum": ["off"] },
				{
					"description": "Enables the rule using the default severity of the rule",
					"type": "string",
					"enum": ["on"]
				},
				{
					"description": "Enables the rule, and it will emit a diagnostic with information severity",
					"type": "string",
					"enum": ["info"]
				},
				{
					"description": "Enables the rule, and it will emit a diagnostic with warning severity",
					"type": "string",
					"enum": ["warn"]
				},
				{
					"description": "Enables the rule, and it will emit a diagnostic with error severity",
					"type": "string",
					"enum": ["error"]
				}
			]
		},
		"RuleWithComplexityOptions": {
			"type": "object",
			"required": ["level"],
			"properties": {
				"level": {
					"description": "The severity of the emitted diagnostics by the rule",
					"allOf": [{ "$ref": "#/definitions/RulePlainConfiguration" }]
				},
				"options": {
					"description": "Rule's options",
					"allOf": [{ "$ref": "#/definitions/ComplexityOptions" }]
				}
			},
			"additionalProperties": false
		},
		"RuleWithConsistentArrayTypeOptions": {
			"type": "object",
			"required": ["level"],
			"properties": {
				"fix": {
					"description": "The kind of the code actions emitted by the rule",
					"anyOf": [{ "$ref": "#/definitions/FixKind" }, { "type": "null" }]
				},
				"level": {
					"description": "The severity of the emitted diagnostics by the rule",
					"allOf": [{ "$ref": "#/definitions/RulePlainConfiguration" }]
				},
				"options": {
					"description": "Rule's options",
					"allOf": [{ "$ref": "#/definitions/ConsistentArrayTypeOptions" }]
				}
			},
			"additionalProperties": false
		},
		"RuleWithConsistentMemberAccessibilityOptions": {
			"type": "object",
			"required": ["level"],
			"properties": {
				"level": {
					"description": "The severity of the emitted diagnostics by the rule",
					"allOf": [{ "$ref": "#/definitions/RulePlainConfiguration" }]
				},
				"options": {
					"description": "Rule's options",
					"allOf": [
						{ "$ref": "#/definitions/ConsistentMemberAccessibilityOptions" }
					]
				}
			},
			"additionalProperties": false
		},
		"RuleWithDeprecatedHooksOptions": {
			"type": "object",
			"required": ["level"],
			"properties": {
				"level": {
					"description": "The severity of the emitted diagnostics by the rule",
					"allOf": [{ "$ref": "#/definitions/RulePlainConfiguration" }]
				},
				"options": {
					"description": "Rule's options",
					"allOf": [{ "$ref": "#/definitions/DeprecatedHooksOptions" }]
				}
			},
			"additionalProperties": false
		},
		"RuleWithFilenamingConventionOptions": {
			"type": "object",
			"required": ["level"],
			"properties": {
				"level": {
					"description": "The severity of the emitted diagnostics by the rule",
					"allOf": [{ "$ref": "#/definitions/RulePlainConfiguration" }]
				},
				"options": {
					"description": "Rule's options",
					"allOf": [{ "$ref": "#/definitions/FilenamingConventionOptions" }]
				}
			},
			"additionalProperties": false
		},
		"RuleWithFixNoOptions": {
			"type": "object",
			"required": ["level"],
			"properties": {
				"fix": {
					"description": "The kind of the code actions emitted by the rule",
					"anyOf": [{ "$ref": "#/definitions/FixKind" }, { "type": "null" }]
				},
				"level": {
					"description": "The severity of the emitted diagnostics by the rule",
					"allOf": [{ "$ref": "#/definitions/RulePlainConfiguration" }]
				}
			},
			"additionalProperties": false
		},
		"RuleWithImportTypeOptions": {
			"type": "object",
			"required": ["level"],
			"properties": {
				"fix": {
					"description": "The kind of the code actions emitted by the rule",
					"anyOf": [{ "$ref": "#/definitions/FixKind" }, { "type": "null" }]
				},
				"level": {
					"description": "The severity of the emitted diagnostics by the rule",
					"allOf": [{ "$ref": "#/definitions/RulePlainConfiguration" }]
				},
				"options": {
					"description": "Rule's options",
					"allOf": [{ "$ref": "#/definitions/ImportTypeOptions" }]
				}
			},
			"additionalProperties": false
		},
		"RuleWithNamingConventionOptions": {
			"type": "object",
			"required": ["level"],
			"properties": {
				"fix": {
					"description": "The kind of the code actions emitted by the rule",
					"anyOf": [{ "$ref": "#/definitions/FixKind" }, { "type": "null" }]
				},
				"level": {
					"description": "The severity of the emitted diagnostics by the rule",
					"allOf": [{ "$ref": "#/definitions/RulePlainConfiguration" }]
				},
				"options": {
					"description": "Rule's options",
					"allOf": [{ "$ref": "#/definitions/NamingConventionOptions" }]
				}
			},
			"additionalProperties": false
		},
		"RuleWithNoBitwiseOperatorsOptions": {
			"type": "object",
			"required": ["level"],
			"properties": {
				"level": {
					"description": "The severity of the emitted diagnostics by the rule",
					"allOf": [{ "$ref": "#/definitions/RulePlainConfiguration" }]
				},
				"options": {
					"description": "Rule's options",
					"allOf": [{ "$ref": "#/definitions/NoBitwiseOperatorsOptions" }]
				}
			},
			"additionalProperties": false
		},
		"RuleWithNoBlankTargetOptions": {
			"type": "object",
			"required": ["level"],
			"properties": {
				"fix": {
					"description": "The kind of the code actions emitted by the rule",
					"anyOf": [{ "$ref": "#/definitions/FixKind" }, { "type": "null" }]
				},
				"level": {
					"description": "The severity of the emitted diagnostics by the rule",
					"allOf": [{ "$ref": "#/definitions/RulePlainConfiguration" }]
				},
				"options": {
					"description": "Rule's options",
					"allOf": [{ "$ref": "#/definitions/NoBlankTargetOptions" }]
				}
			},
			"additionalProperties": false
		},
		"RuleWithNoConfusingLabelsOptions": {
			"type": "object",
			"required": ["level"],
			"properties": {
				"level": {
					"description": "The severity of the emitted diagnostics by the rule",
					"allOf": [{ "$ref": "#/definitions/RulePlainConfiguration" }]
				},
				"options": {
					"description": "Rule's options",
					"allOf": [{ "$ref": "#/definitions/NoConfusingLabelsOptions" }]
				}
			},
			"additionalProperties": false
		},
		"RuleWithNoConsoleOptions": {
			"type": "object",
			"required": ["level"],
			"properties": {
				"fix": {
					"description": "The kind of the code actions emitted by the rule",
					"anyOf": [{ "$ref": "#/definitions/FixKind" }, { "type": "null" }]
				},
				"level": {
					"description": "The severity of the emitted diagnostics by the rule",
					"allOf": [{ "$ref": "#/definitions/RulePlainConfiguration" }]
				},
				"options": {
					"description": "Rule's options",
					"allOf": [{ "$ref": "#/definitions/NoConsoleOptions" }]
				}
			},
			"additionalProperties": false
		},
		"RuleWithNoDoubleEqualsOptions": {
			"type": "object",
			"required": ["level"],
			"properties": {
				"fix": {
					"description": "The kind of the code actions emitted by the rule",
					"anyOf": [{ "$ref": "#/definitions/FixKind" }, { "type": "null" }]
				},
				"level": {
					"description": "The severity of the emitted diagnostics by the rule",
					"allOf": [{ "$ref": "#/definitions/RulePlainConfiguration" }]
				},
				"options": {
					"description": "Rule's options",
					"allOf": [{ "$ref": "#/definitions/NoDoubleEqualsOptions" }]
				}
			},
			"additionalProperties": false
		},
		"RuleWithNoExcessiveLinesPerFunctionOptions": {
			"type": "object",
			"required": ["level"],
			"properties": {
				"level": {
					"description": "The severity of the emitted diagnostics by the rule",
					"allOf": [{ "$ref": "#/definitions/RulePlainConfiguration" }]
				},
				"options": {
					"description": "Rule's options",
					"allOf": [
						{ "$ref": "#/definitions/NoExcessiveLinesPerFunctionOptions" }
					]
				}
			},
			"additionalProperties": false
		},
		"RuleWithNoForEachOptions": {
			"type": "object",
			"required": ["level"],
			"properties": {
				"level": {
					"description": "The severity of the emitted diagnostics by the rule",
					"allOf": [{ "$ref": "#/definitions/RulePlainConfiguration" }]
				},
				"options": {
					"description": "Rule's options",
					"allOf": [{ "$ref": "#/definitions/NoForEachOptions" }]
				}
			},
			"additionalProperties": false
		},
		"RuleWithNoLabelWithoutControlOptions": {
			"type": "object",
			"required": ["level"],
			"properties": {
				"level": {
					"description": "The severity of the emitted diagnostics by the rule",
					"allOf": [{ "$ref": "#/definitions/RulePlainConfiguration" }]
				},
				"options": {
					"description": "Rule's options",
					"allOf": [{ "$ref": "#/definitions/NoLabelWithoutControlOptions" }]
				}
			},
			"additionalProperties": false
		},
		"RuleWithNoOptions": {
			"type": "object",
			"required": ["level"],
			"properties": {
				"level": {
					"description": "The severity of the emitted diagnostics by the rule",
					"allOf": [{ "$ref": "#/definitions/RulePlainConfiguration" }]
				}
			},
			"additionalProperties": false
		},
		"RuleWithNoParameterAssignOptions": {
			"type": "object",
			"required": ["level"],
			"properties": {
				"level": {
					"description": "The severity of the emitted diagnostics by the rule",
					"allOf": [{ "$ref": "#/definitions/RulePlainConfiguration" }]
				},
				"options": {
					"description": "Rule's options",
					"allOf": [{ "$ref": "#/definitions/NoParameterAssignOptions" }]
				}
			},
			"additionalProperties": false
		},
		"RuleWithNoPrivateImportsOptions": {
			"type": "object",
			"required": ["level"],
			"properties": {
				"level": {
					"description": "The severity of the emitted diagnostics by the rule",
					"allOf": [{ "$ref": "#/definitions/RulePlainConfiguration" }]
				},
				"options": {
					"description": "Rule's options",
					"allOf": [{ "$ref": "#/definitions/NoPrivateImportsOptions" }]
				}
			},
			"additionalProperties": false
		},
		"RuleWithNoRestrictedElementsOptions": {
			"type": "object",
			"required": ["level"],
			"properties": {
				"level": {
					"description": "The severity of the emitted diagnostics by the rule",
					"allOf": [{ "$ref": "#/definitions/RulePlainConfiguration" }]
				},
				"options": {
					"description": "Rule's options",
					"allOf": [{ "$ref": "#/definitions/NoRestrictedElementsOptions" }]
				}
			},
			"additionalProperties": false
		},
		"RuleWithNoRestrictedTypesOptions": {
			"type": "object",
			"required": ["level"],
			"properties": {
				"fix": {
					"description": "The kind of the code actions emitted by the rule",
					"anyOf": [{ "$ref": "#/definitions/FixKind" }, { "type": "null" }]
				},
				"level": {
					"description": "The severity of the emitted diagnostics by the rule",
					"allOf": [{ "$ref": "#/definitions/RulePlainConfiguration" }]
				},
				"options": {
					"description": "Rule's options",
					"allOf": [{ "$ref": "#/definitions/NoRestrictedTypesOptions" }]
				}
			},
			"additionalProperties": false
		},
		"RuleWithNoSecretsOptions": {
			"type": "object",
			"required": ["level"],
			"properties": {
				"level": {
					"description": "The severity of the emitted diagnostics by the rule",
					"allOf": [{ "$ref": "#/definitions/RulePlainConfiguration" }]
				},
				"options": {
					"description": "Rule's options",
					"allOf": [{ "$ref": "#/definitions/NoSecretsOptions" }]
				}
			},
			"additionalProperties": false
		},
		"RuleWithNoUndeclaredDependenciesOptions": {
			"type": "object",
			"required": ["level"],
			"properties": {
				"level": {
					"description": "The severity of the emitted diagnostics by the rule",
					"allOf": [{ "$ref": "#/definitions/RulePlainConfiguration" }]
				},
				"options": {
					"description": "Rule's options",
					"allOf": [{ "$ref": "#/definitions/NoUndeclaredDependenciesOptions" }]
				}
			},
			"additionalProperties": false
		},
		"RuleWithNoUnusedVariablesOptions": {
			"type": "object",
			"required": ["level"],
			"properties": {
				"fix": {
					"description": "The kind of the code actions emitted by the rule",
					"anyOf": [{ "$ref": "#/definitions/FixKind" }, { "type": "null" }]
				},
				"level": {
					"description": "The severity of the emitted diagnostics by the rule",
					"allOf": [{ "$ref": "#/definitions/RulePlainConfiguration" }]
				},
				"options": {
					"description": "Rule's options",
					"allOf": [{ "$ref": "#/definitions/NoUnusedVariablesOptions" }]
				}
			},
			"additionalProperties": false
		},
		"RuleWithReadonlyClassPropertiesOptions": {
			"type": "object",
			"required": ["level"],
			"properties": {
				"fix": {
					"description": "The kind of the code actions emitted by the rule",
					"anyOf": [{ "$ref": "#/definitions/FixKind" }, { "type": "null" }]
				},
				"level": {
					"description": "The severity of the emitted diagnostics by the rule",
					"allOf": [{ "$ref": "#/definitions/RulePlainConfiguration" }]
				},
				"options": {
					"description": "Rule's options",
					"allOf": [{ "$ref": "#/definitions/ReadonlyClassPropertiesOptions" }]
				}
			},
			"additionalProperties": false
		},
		"RuleWithRestrictedGlobalsOptions": {
			"type": "object",
			"required": ["level"],
			"properties": {
				"level": {
					"description": "The severity of the emitted diagnostics by the rule",
					"allOf": [{ "$ref": "#/definitions/RulePlainConfiguration" }]
				},
				"options": {
					"description": "Rule's options",
					"allOf": [{ "$ref": "#/definitions/RestrictedGlobalsOptions" }]
				}
			},
			"additionalProperties": false
		},
		"RuleWithRestrictedImportsOptions": {
			"type": "object",
			"required": ["level"],
			"properties": {
				"level": {
					"description": "The severity of the emitted diagnostics by the rule",
					"allOf": [{ "$ref": "#/definitions/RulePlainConfiguration" }]
				},
				"options": {
					"description": "Rule's options",
					"allOf": [{ "$ref": "#/definitions/RestrictedImportsOptions" }]
				}
			},
			"additionalProperties": false
		},
		"RuleWithUndeclaredVariablesOptions": {
			"type": "object",
			"required": ["level"],
			"properties": {
				"level": {
					"description": "The severity of the emitted diagnostics by the rule",
					"allOf": [{ "$ref": "#/definitions/RulePlainConfiguration" }]
				},
				"options": {
					"description": "Rule's options",
					"allOf": [{ "$ref": "#/definitions/UndeclaredVariablesOptions" }]
				}
			},
			"additionalProperties": false
		},
		"RuleWithUseComponentExportOnlyModulesOptions": {
			"type": "object",
			"required": ["level"],
			"properties": {
				"level": {
					"description": "The severity of the emitted diagnostics by the rule",
					"allOf": [{ "$ref": "#/definitions/RulePlainConfiguration" }]
				},
				"options": {
					"description": "Rule's options",
					"allOf": [
						{ "$ref": "#/definitions/UseComponentExportOnlyModulesOptions" }
					]
				}
			},
			"additionalProperties": false
		},
		"RuleWithUseConsistentObjectDefinitionOptions": {
			"type": "object",
			"required": ["level"],
			"properties": {
				"fix": {
					"description": "The kind of the code actions emitted by the rule",
					"anyOf": [{ "$ref": "#/definitions/FixKind" }, { "type": "null" }]
				},
				"level": {
					"description": "The severity of the emitted diagnostics by the rule",
					"allOf": [{ "$ref": "#/definitions/RulePlainConfiguration" }]
				},
				"options": {
					"description": "Rule's options",
					"allOf": [
						{ "$ref": "#/definitions/UseConsistentObjectDefinitionOptions" }
					]
				}
			},
			"additionalProperties": false
		},
		"RuleWithUseExhaustiveDependenciesOptions": {
			"type": "object",
			"required": ["level"],
			"properties": {
				"fix": {
					"description": "The kind of the code actions emitted by the rule",
					"anyOf": [{ "$ref": "#/definitions/FixKind" }, { "type": "null" }]
				},
				"level": {
					"description": "The severity of the emitted diagnostics by the rule",
					"allOf": [{ "$ref": "#/definitions/RulePlainConfiguration" }]
				},
				"options": {
					"description": "Rule's options",
					"allOf": [
						{ "$ref": "#/definitions/UseExhaustiveDependenciesOptions" }
					]
				}
			},
			"additionalProperties": false
		},
		"RuleWithUseImportExtensionsOptions": {
			"type": "object",
			"required": ["level"],
			"properties": {
				"fix": {
					"description": "The kind of the code actions emitted by the rule",
					"anyOf": [{ "$ref": "#/definitions/FixKind" }, { "type": "null" }]
				},
				"level": {
					"description": "The severity of the emitted diagnostics by the rule",
					"allOf": [{ "$ref": "#/definitions/RulePlainConfiguration" }]
				},
				"options": {
					"description": "Rule's options",
					"allOf": [{ "$ref": "#/definitions/UseImportExtensionsOptions" }]
				}
			},
			"additionalProperties": false
		},
		"RuleWithUseJsxKeyInIterableOptions": {
			"type": "object",
			"required": ["level"],
			"properties": {
				"level": {
					"description": "The severity of the emitted diagnostics by the rule",
					"allOf": [{ "$ref": "#/definitions/RulePlainConfiguration" }]
				},
				"options": {
					"description": "Rule's options",
					"allOf": [{ "$ref": "#/definitions/UseJsxKeyInIterableOptions" }]
				}
			},
			"additionalProperties": false
		},
		"RuleWithUseSelfClosingElementsOptions": {
			"type": "object",
			"required": ["level"],
			"properties": {
				"fix": {
					"description": "The kind of the code actions emitted by the rule",
					"anyOf": [{ "$ref": "#/definitions/FixKind" }, { "type": "null" }]
				},
				"level": {
					"description": "The severity of the emitted diagnostics by the rule",
					"allOf": [{ "$ref": "#/definitions/RulePlainConfiguration" }]
				},
				"options": {
					"description": "Rule's options",
					"allOf": [{ "$ref": "#/definitions/UseSelfClosingElementsOptions" }]
				}
			},
			"additionalProperties": false
		},
		"RuleWithUseValidAutocompleteOptions": {
			"type": "object",
			"required": ["level"],
			"properties": {
				"level": {
					"description": "The severity of the emitted diagnostics by the rule",
					"allOf": [{ "$ref": "#/definitions/RulePlainConfiguration" }]
				},
				"options": {
					"description": "Rule's options",
					"allOf": [{ "$ref": "#/definitions/UseValidAutocompleteOptions" }]
				}
			},
			"additionalProperties": false
		},
		"RuleWithUtilityClassSortingOptions": {
			"type": "object",
			"required": ["level"],
			"properties": {
				"fix": {
					"description": "The kind of the code actions emitted by the rule",
					"anyOf": [{ "$ref": "#/definitions/FixKind" }, { "type": "null" }]
				},
				"level": {
					"description": "The severity of the emitted diagnostics by the rule",
					"allOf": [{ "$ref": "#/definitions/RulePlainConfiguration" }]
				},
				"options": {
					"description": "Rule's options",
					"allOf": [{ "$ref": "#/definitions/UtilityClassSortingOptions" }]
				}
			},
			"additionalProperties": false
		},
		"RuleWithValidAriaRoleOptions": {
			"type": "object",
			"required": ["level"],
			"properties": {
				"fix": {
					"description": "The kind of the code actions emitted by the rule",
					"anyOf": [{ "$ref": "#/definitions/FixKind" }, { "type": "null" }]
				},
				"level": {
					"description": "The severity of the emitted diagnostics by the rule",
					"allOf": [{ "$ref": "#/definitions/RulePlainConfiguration" }]
				},
				"options": {
					"description": "Rule's options",
					"allOf": [{ "$ref": "#/definitions/ValidAriaRoleOptions" }]
				}
			},
			"additionalProperties": false
		},
		"Rules": {
			"type": "object",
			"properties": {
				"a11y": {
					"anyOf": [
						{ "$ref": "#/definitions/SeverityOrGroup_for_A11y" },
						{ "type": "null" }
					]
				},
				"complexity": {
					"anyOf": [
						{ "$ref": "#/definitions/SeverityOrGroup_for_Complexity" },
						{ "type": "null" }
					]
				},
				"correctness": {
					"anyOf": [
						{ "$ref": "#/definitions/SeverityOrGroup_for_Correctness" },
						{ "type": "null" }
					]
				},
				"nursery": {
					"anyOf": [
						{ "$ref": "#/definitions/SeverityOrGroup_for_Nursery" },
						{ "type": "null" }
					]
				},
				"performance": {
					"anyOf": [
						{ "$ref": "#/definitions/SeverityOrGroup_for_Performance" },
						{ "type": "null" }
					]
				},
				"recommended": {
					"description": "It enables the lint rules recommended by Biome. `true` by default.",
					"type": ["boolean", "null"]
				},
				"security": {
					"anyOf": [
						{ "$ref": "#/definitions/SeverityOrGroup_for_Security" },
						{ "type": "null" }
					]
				},
				"style": {
					"anyOf": [
						{ "$ref": "#/definitions/SeverityOrGroup_for_Style" },
						{ "type": "null" }
					]
				},
				"suspicious": {
					"anyOf": [
						{ "$ref": "#/definitions/SeverityOrGroup_for_Suspicious" },
						{ "type": "null" }
					]
				}
			},
			"additionalProperties": false
		},
		"Schema": { "type": "string" },
		"Scope": { "type": "string", "enum": ["any", "global"] },
		"Security": {
			"description": "A list of rules that belong to this group",
			"type": "object",
			"properties": {
				"noBlankTarget": {
					"description": "Disallow target=\"_blank\" attribute without rel=\"noopener\".",
					"anyOf": [
						{ "$ref": "#/definitions/NoBlankTargetConfiguration" },
						{ "type": "null" }
					]
				},
				"noDangerouslySetInnerHtml": {
					"description": "Prevent the usage of dangerous JSX props",
					"anyOf": [
						{ "$ref": "#/definitions/RuleConfiguration" },
						{ "type": "null" }
					]
				},
				"noDangerouslySetInnerHtmlWithChildren": {
					"description": "Report when a DOM element or a component uses both children and dangerouslySetInnerHTML prop.",
					"anyOf": [
						{ "$ref": "#/definitions/RuleConfiguration" },
						{ "type": "null" }
					]
				},
				"noGlobalEval": {
					"description": "Disallow the use of global eval().",
					"anyOf": [
						{ "$ref": "#/definitions/RuleConfiguration" },
						{ "type": "null" }
					]
				},
				"recommended": {
					"description": "It enables the recommended rules for this group",
					"type": ["boolean", "null"]
				}
			},
			"additionalProperties": false
		},
		"Selector": {
			"type": "object",
			"properties": {
				"kind": {
					"description": "Declaration kind",
					"allOf": [{ "$ref": "#/definitions/Kind" }]
				},
				"modifiers": {
					"description": "Modifiers used on the declaration",
					"allOf": [{ "$ref": "#/definitions/Modifiers" }]
				},
				"scope": {
					"description": "Scope of the declaration",
					"allOf": [{ "$ref": "#/definitions/Scope" }]
				}
			},
			"additionalProperties": false
		},
		"SelfCloseVoidElements": {
			"description": "Controls whether void-elements should be self closed",
			"oneOf": [
				{
					"description": "The `/` inside void elements is removed by the formatter",
					"type": "string",
					"enum": ["never"]
				},
				{
					"description": "The `/` inside void elements is always added",
					"type": "string",
					"enum": ["always"]
				}
			]
		},
		"Semicolons": { "type": "string", "enum": ["always", "asNeeded"] },
		"SeverityOrGroup_for_A11y": {
			"anyOf": [
				{ "$ref": "#/definitions/GroupPlainConfiguration" },
				{ "$ref": "#/definitions/A11y" }
			]
		},
		"SeverityOrGroup_for_Complexity": {
			"anyOf": [
				{ "$ref": "#/definitions/GroupPlainConfiguration" },
				{ "$ref": "#/definitions/Complexity" }
			]
		},
		"SeverityOrGroup_for_Correctness": {
			"anyOf": [
				{ "$ref": "#/definitions/GroupPlainConfiguration" },
				{ "$ref": "#/definitions/Correctness" }
			]
		},
		"SeverityOrGroup_for_Nursery": {
			"anyOf": [
				{ "$ref": "#/definitions/GroupPlainConfiguration" },
				{ "$ref": "#/definitions/Nursery" }
			]
		},
		"SeverityOrGroup_for_Performance": {
			"anyOf": [
				{ "$ref": "#/definitions/GroupPlainConfiguration" },
				{ "$ref": "#/definitions/Performance" }
			]
		},
		"SeverityOrGroup_for_Security": {
			"anyOf": [
				{ "$ref": "#/definitions/GroupPlainConfiguration" },
				{ "$ref": "#/definitions/Security" }
			]
		},
		"SeverityOrGroup_for_Style": {
			"anyOf": [
				{ "$ref": "#/definitions/GroupPlainConfiguration" },
				{ "$ref": "#/definitions/Style" }
			]
		},
		"SeverityOrGroup_for_Suspicious": {
			"anyOf": [
				{ "$ref": "#/definitions/GroupPlainConfiguration" },
				{ "$ref": "#/definitions/Suspicious" }
			]
		},
		"Source": {
			"description": "A list of rules that belong to this group",
			"type": "object",
			"properties": {
				"organizeImports": {
					"description": "Provides a code action to sort the imports and exports in the file using a built-in or custom order.",
					"anyOf": [
						{ "$ref": "#/definitions/RuleAssistConfiguration_for_Options" },
						{ "type": "null" }
					]
				},
				"recommended": {
					"description": "It enables the recommended rules for this group",
					"type": ["boolean", "null"]
				},
				"useSortedAttributes": {
					"description": "Enforce attribute sorting in JSX elements.",
					"anyOf": [
						{ "$ref": "#/definitions/RuleAssistConfiguration_for_Null" },
						{ "type": "null" }
					]
				},
				"useSortedKeys": {
					"description": "Sorts the keys of a JSON object in natural order",
					"anyOf": [
						{ "$ref": "#/definitions/RuleAssistConfiguration_for_Null" },
						{ "type": "null" }
					]
				},
				"useSortedProperties": {
					"description": "Enforce ordering of CSS properties and nested rules.",
					"anyOf": [
						{ "$ref": "#/definitions/RuleAssistConfiguration_for_Null" },
						{ "type": "null" }
					]
				}
			},
			"additionalProperties": false
		},
		"SourceMatcher": {
			"anyOf": [
				{ "$ref": "#/definitions/NegatablePredefinedSourceMatcher" },
				{ "$ref": "#/definitions/ImportSourceGlob" }
			]
		},
		"SourcesMatcher": {
			"anyOf": [
				{ "$ref": "#/definitions/SourceMatcher" },
				{ "type": "array", "items": { "$ref": "#/definitions/SourceMatcher" } }
			]
		},
		"StableHookResult": {
			"oneOf": [
				{
					"description": "Whether the hook has a stable result.",
					"type": "boolean"
				},
				{
					"description": "Used to indicate the hook returns an array and some of its indices have stable identities.",
					"type": "array",
					"items": {
						"type": "integer",
						"format": "uint8",
						"maximum": 255.0,
						"minimum": 0.0
					},
					"minItems": 1
				}
			]
		},
		"Style": {
			"description": "A list of rules that belong to this group",
			"type": "object",
			"properties": {
				"noCommonJs": {
					"description": "Disallow use of CommonJs module system in favor of ESM style imports.",
					"anyOf": [
						{ "$ref": "#/definitions/RuleConfiguration" },
						{ "type": "null" }
					]
				},
				"noDefaultExport": {
					"description": "Disallow default exports.",
					"anyOf": [
						{ "$ref": "#/definitions/RuleConfiguration" },
						{ "type": "null" }
					]
				},
				"noDescendingSpecificity": {
					"description": "Disallow a lower specificity selector from coming after a higher specificity selector.",
					"anyOf": [
						{ "$ref": "#/definitions/RuleConfiguration" },
						{ "type": "null" }
					]
				},
				"noDoneCallback": {
					"description": "Disallow using a callback in asynchronous tests and hooks.",
					"anyOf": [
						{ "$ref": "#/definitions/RuleConfiguration" },
						{ "type": "null" }
					]
				},
				"noEnum": {
					"description": "Disallow TypeScript enum.",
					"anyOf": [
						{ "$ref": "#/definitions/RuleConfiguration" },
						{ "type": "null" }
					]
				},
				"noExportedImports": {
					"description": "Disallow exporting an imported variable.",
					"anyOf": [
						{ "$ref": "#/definitions/RuleConfiguration" },
						{ "type": "null" }
					]
				},
				"noHeadElement": {
					"description": "Prevent usage of \\<head> element in a Next.js project.",
					"anyOf": [
						{ "$ref": "#/definitions/RuleConfiguration" },
						{ "type": "null" }
					]
				},
				"noImplicitBoolean": {
					"description": "Disallow implicit true values on JSX boolean attributes",
					"anyOf": [
						{ "$ref": "#/definitions/RuleFixConfiguration" },
						{ "type": "null" }
					]
				},
				"noInferrableTypes": {
					"description": "Disallow type annotations for variables, parameters, and class properties initialized with a literal expression.",
					"anyOf": [
						{ "$ref": "#/definitions/RuleFixConfiguration" },
						{ "type": "null" }
					]
				},
				"noNamespace": {
					"description": "Disallow the use of TypeScript's namespaces.",
					"anyOf": [
						{ "$ref": "#/definitions/RuleConfiguration" },
						{ "type": "null" }
					]
				},
				"noNegationElse": {
					"description": "Disallow negation in the condition of an if statement if it has an else clause.",
					"anyOf": [
						{ "$ref": "#/definitions/RuleFixConfiguration" },
						{ "type": "null" }
					]
				},
				"noNestedTernary": {
					"description": "Disallow nested ternary expressions.",
					"anyOf": [
						{ "$ref": "#/definitions/RuleConfiguration" },
						{ "type": "null" }
					]
				},
				"noNonNullAssertion": {
					"description": "Disallow non-null assertions using the ! postfix operator.",
					"anyOf": [
						{ "$ref": "#/definitions/RuleFixConfiguration" },
						{ "type": "null" }
					]
				},
				"noParameterAssign": {
					"description": "Disallow reassigning function parameters.",
					"anyOf": [
						{ "$ref": "#/definitions/NoParameterAssignConfiguration" },
						{ "type": "null" }
					]
				},
				"noParameterProperties": {
					"description": "Disallow the use of parameter properties in class constructors.",
					"anyOf": [
						{ "$ref": "#/definitions/RuleConfiguration" },
						{ "type": "null" }
					]
				},
				"noProcessEnv": {
					"description": "Disallow the use of process.env.",
					"anyOf": [
						{ "$ref": "#/definitions/RuleConfiguration" },
						{ "type": "null" }
					]
				},
				"noRestrictedGlobals": {
					"description": "This rule allows you to specify global variable names that you don’t want to use in your application.",
					"anyOf": [
						{ "$ref": "#/definitions/RestrictedGlobalsConfiguration" },
						{ "type": "null" }
					]
				},
				"noRestrictedImports": {
					"description": "Disallow specified modules when loaded by import or require.",
					"anyOf": [
						{ "$ref": "#/definitions/RestrictedImportsConfiguration" },
						{ "type": "null" }
					]
				},
				"noRestrictedTypes": {
					"description": "Disallow user defined types.",
					"anyOf": [
						{ "$ref": "#/definitions/NoRestrictedTypesConfiguration" },
						{ "type": "null" }
					]
				},
				"noShoutyConstants": {
					"description": "Disallow the use of constants which its value is the upper-case version of its name.",
					"anyOf": [
						{ "$ref": "#/definitions/RuleFixConfiguration" },
						{ "type": "null" }
					]
				},
				"noSubstr": {
					"description": "Enforce the use of String.slice() over String.substr() and String.substring().",
					"anyOf": [
						{ "$ref": "#/definitions/RuleFixConfiguration" },
						{ "type": "null" }
					]
				},
				"noUnusedTemplateLiteral": {
					"description": "Disallow template literals if interpolation and special-character handling are not needed",
					"anyOf": [
						{ "$ref": "#/definitions/RuleFixConfiguration" },
						{ "type": "null" }
					]
				},
				"noUselessElse": {
					"description": "Disallow else block when the if block breaks early.",
					"anyOf": [
						{ "$ref": "#/definitions/RuleFixConfiguration" },
						{ "type": "null" }
					]
				},
				"noValueAtRule": {
					"description": "Disallow use of @value rule in css modules.",
					"anyOf": [
						{ "$ref": "#/definitions/RuleConfiguration" },
						{ "type": "null" }
					]
				},
				"noYodaExpression": {
					"description": "Disallow the use of yoda expressions.",
					"anyOf": [
						{ "$ref": "#/definitions/RuleFixConfiguration" },
						{ "type": "null" }
					]
				},
				"recommended": {
					"description": "It enables the recommended rules for this group",
					"type": ["boolean", "null"]
				},
				"useArrayLiterals": {
					"description": "Disallow Array constructors.",
					"anyOf": [
						{ "$ref": "#/definitions/RuleFixConfiguration" },
						{ "type": "null" }
					]
				},
				"useAsConstAssertion": {
					"description": "Enforce the use of as const over literal type and type annotation.",
					"anyOf": [
						{ "$ref": "#/definitions/RuleFixConfiguration" },
						{ "type": "null" }
					]
				},
				"useAtIndex": {
					"description": "Use at() instead of integer index access.",
					"anyOf": [
						{ "$ref": "#/definitions/RuleFixConfiguration" },
						{ "type": "null" }
					]
				},
				"useBlockStatements": {
					"description": "Requires following curly brace conventions.",
					"anyOf": [
						{ "$ref": "#/definitions/RuleFixConfiguration" },
						{ "type": "null" }
					]
				},
				"useCollapsedElseIf": {
					"description": "Enforce using else if instead of nested if in else clauses.",
					"anyOf": [
						{ "$ref": "#/definitions/RuleFixConfiguration" },
						{ "type": "null" }
					]
				},
				"useCollapsedIf": {
					"description": "Enforce using single if instead of nested if clauses.",
					"anyOf": [
						{ "$ref": "#/definitions/RuleFixConfiguration" },
						{ "type": "null" }
					]
				},
				"useComponentExportOnlyModules": {
					"description": "Enforce declaring components only within modules that export React Components exclusively.",
					"anyOf": [
						{
							"$ref": "#/definitions/UseComponentExportOnlyModulesConfiguration"
						},
						{ "type": "null" }
					]
				},
				"useConsistentArrayType": {
					"description": "Require consistently using either T\\[] or Array\\<T>",
					"anyOf": [
						{ "$ref": "#/definitions/ConsistentArrayTypeConfiguration" },
						{ "type": "null" }
					]
				},
				"useConsistentBuiltinInstantiation": {
					"description": "Enforce the use of new for all builtins, except String, Number and Boolean.",
					"anyOf": [
						{ "$ref": "#/definitions/RuleFixConfiguration" },
						{ "type": "null" }
					]
				},
				"useConsistentCurlyBraces": {
					"description": "This rule enforces consistent use of curly braces inside JSX attributes and JSX children.",
					"anyOf": [
						{ "$ref": "#/definitions/RuleFixConfiguration" },
						{ "type": "null" }
					]
				},
				"useConsistentMemberAccessibility": {
					"description": "Require consistent accessibility modifiers on class properties and methods.",
					"anyOf": [
						{
							"$ref": "#/definitions/ConsistentMemberAccessibilityConfiguration"
						},
						{ "type": "null" }
					]
				},
				"useConst": {
					"description": "Require const declarations for variables that are only assigned once.",
					"anyOf": [
						{ "$ref": "#/definitions/RuleFixConfiguration" },
						{ "type": "null" }
					]
				},
				"useDefaultParameterLast": {
					"description": "Enforce default function parameters and optional function parameters to be last.",
					"anyOf": [
						{ "$ref": "#/definitions/RuleFixConfiguration" },
						{ "type": "null" }
					]
				},
				"useDefaultSwitchClause": {
					"description": "Require the default clause in switch statements.",
					"anyOf": [
						{ "$ref": "#/definitions/RuleConfiguration" },
						{ "type": "null" }
					]
				},
				"useDeprecatedReason": {
					"description": "Require specifying the reason argument when using @deprecated directive",
					"anyOf": [
						{ "$ref": "#/definitions/RuleConfiguration" },
						{ "type": "null" }
					]
				},
				"useEnumInitializers": {
					"description": "Require that each enum member value be explicitly initialized.",
					"anyOf": [
						{ "$ref": "#/definitions/RuleFixConfiguration" },
						{ "type": "null" }
					]
				},
				"useExplicitLengthCheck": {
					"description": "Enforce explicitly comparing the length, size, byteLength or byteOffset property of a value.",
					"anyOf": [
						{ "$ref": "#/definitions/RuleFixConfiguration" },
						{ "type": "null" }
					]
				},
				"useExponentiationOperator": {
					"description": "Disallow the use of Math.pow in favor of the ** operator.",
					"anyOf": [
						{ "$ref": "#/definitions/RuleFixConfiguration" },
						{ "type": "null" }
					]
				},
				"useExportType": {
					"description": "Promotes the use of export type for types.",
					"anyOf": [
						{ "$ref": "#/definitions/RuleFixConfiguration" },
						{ "type": "null" }
					]
				},
				"useFilenamingConvention": {
					"description": "Enforce naming conventions for JavaScript and TypeScript filenames.",
					"anyOf": [
						{ "$ref": "#/definitions/FilenamingConventionConfiguration" },
						{ "type": "null" }
					]
				},
				"useForOf": {
					"description": "This rule recommends a for-of loop when in a for loop, the index used to extract an item from the iterated array.",
					"anyOf": [
						{ "$ref": "#/definitions/RuleConfiguration" },
						{ "type": "null" }
					]
				},
				"useFragmentSyntax": {
					"description": "This rule enforces the use of \\<>...\\</> over \\<Fragment>...\\</Fragment>.",
					"anyOf": [
						{ "$ref": "#/definitions/RuleFixConfiguration" },
						{ "type": "null" }
					]
				},
				"useImportType": {
					"description": "Promotes the use of import type for types.",
					"anyOf": [
						{ "$ref": "#/definitions/ImportTypeConfiguration" },
						{ "type": "null" }
					]
				},
				"useLiteralEnumMembers": {
					"description": "Require all enum members to be literal values.",
					"anyOf": [
						{ "$ref": "#/definitions/RuleConfiguration" },
						{ "type": "null" }
					]
				},
				"useNamingConvention": {
					"description": "Enforce naming conventions for everything across a codebase.",
					"anyOf": [
						{ "$ref": "#/definitions/NamingConventionConfiguration" },
						{ "type": "null" }
					]
				},
				"useNodeAssertStrict": {
					"description": "Promotes the usage of node:assert/strict over node:assert.",
					"anyOf": [
						{ "$ref": "#/definitions/RuleFixConfiguration" },
						{ "type": "null" }
					]
				},
				"useNodejsImportProtocol": {
					"description": "Enforces using the node: protocol for Node.js builtin modules.",
					"anyOf": [
						{ "$ref": "#/definitions/RuleFixConfiguration" },
						{ "type": "null" }
					]
				},
				"useNumberNamespace": {
					"description": "Use the Number properties instead of global ones.",
					"anyOf": [
						{ "$ref": "#/definitions/RuleFixConfiguration" },
						{ "type": "null" }
					]
				},
				"useSelfClosingElements": {
					"description": "Prevent extra closing tags for components without children.",
					"anyOf": [
						{ "$ref": "#/definitions/UseSelfClosingElementsConfiguration" },
						{ "type": "null" }
					]
				},
				"useShorthandAssign": {
					"description": "Require assignment operator shorthand where possible.",
					"anyOf": [
						{ "$ref": "#/definitions/RuleFixConfiguration" },
						{ "type": "null" }
					]
				},
				"useShorthandFunctionType": {
					"description": "Enforce using function types instead of object type with call signatures.",
					"anyOf": [
						{ "$ref": "#/definitions/RuleFixConfiguration" },
						{ "type": "null" }
					]
				},
				"useSingleVarDeclarator": {
					"description": "Disallow multiple variable declarations in the same variable statement",
					"anyOf": [
						{ "$ref": "#/definitions/RuleFixConfiguration" },
						{ "type": "null" }
					]
				},
				"useTemplate": {
					"description": "Prefer template literals over string concatenation.",
					"anyOf": [
						{ "$ref": "#/definitions/RuleFixConfiguration" },
						{ "type": "null" }
					]
				},
				"useThrowNewError": {
					"description": "Require new when throwing an error.",
					"anyOf": [
						{ "$ref": "#/definitions/RuleFixConfiguration" },
						{ "type": "null" }
					]
				},
				"useThrowOnlyError": {
					"description": "Disallow throwing non-Error values.",
					"anyOf": [
						{ "$ref": "#/definitions/RuleConfiguration" },
						{ "type": "null" }
					]
				},
				"useTrimStartEnd": {
					"description": "Enforce the use of String.trimStart() and String.trimEnd() over String.trimLeft() and String.trimRight().",
					"anyOf": [
						{ "$ref": "#/definitions/RuleFixConfiguration" },
						{ "type": "null" }
					]
				}
			},
			"additionalProperties": false
		},
		"Style2": {
			"description": "Rule's options.",
			"oneOf": [
				{
					"description": "Use the best fitting style according to the situation",
					"type": "string",
					"enum": ["auto"]
				},
				{
					"description": "Always use inline type keywords",
					"type": "string",
					"enum": ["inlineType"]
				},
				{
					"description": "Always separate types in a dedicated `import type`",
					"type": "string",
					"enum": ["separatedType"]
				}
			]
		},
		"Suspicious": {
			"description": "A list of rules that belong to this group",
			"type": "object",
			"properties": {
				"noAlert": {
					"description": "Disallow the use of alert, confirm, and prompt.",
					"anyOf": [
						{ "$ref": "#/definitions/RuleConfiguration" },
						{ "type": "null" }
					]
				},
				"noApproximativeNumericConstant": {
					"description": "Use standard constants instead of approximated literals.",
					"anyOf": [
						{ "$ref": "#/definitions/RuleFixConfiguration" },
						{ "type": "null" }
					]
				},
				"noArrayIndexKey": {
					"description": "Discourage the usage of Array index in keys.",
					"anyOf": [
						{ "$ref": "#/definitions/RuleConfiguration" },
						{ "type": "null" }
					]
				},
				"noAssignInExpressions": {
					"description": "Disallow assignments in expressions.",
					"anyOf": [
						{ "$ref": "#/definitions/RuleConfiguration" },
						{ "type": "null" }
					]
				},
				"noAsyncPromiseExecutor": {
					"description": "Disallows using an async function as a Promise executor.",
					"anyOf": [
						{ "$ref": "#/definitions/RuleConfiguration" },
						{ "type": "null" }
					]
				},
				"noCatchAssign": {
					"description": "Disallow reassigning exceptions in catch clauses.",
					"anyOf": [
						{ "$ref": "#/definitions/RuleConfiguration" },
						{ "type": "null" }
					]
				},
				"noClassAssign": {
					"description": "Disallow reassigning class members.",
					"anyOf": [
						{ "$ref": "#/definitions/RuleConfiguration" },
						{ "type": "null" }
					]
				},
				"noCommentText": {
					"description": "Prevent comments from being inserted as text nodes",
					"anyOf": [
						{ "$ref": "#/definitions/RuleFixConfiguration" },
						{ "type": "null" }
					]
				},
				"noCompareNegZero": {
					"description": "Disallow comparing against -0",
					"anyOf": [
						{ "$ref": "#/definitions/RuleFixConfiguration" },
						{ "type": "null" }
					]
				},
				"noConfusingLabels": {
					"description": "Disallow labeled statements that are not loops.",
					"anyOf": [
						{ "$ref": "#/definitions/NoConfusingLabelsConfiguration" },
						{ "type": "null" }
					]
				},
				"noConfusingVoidType": {
					"description": "Disallow void type outside of generic or return types.",
					"anyOf": [
						{ "$ref": "#/definitions/RuleFixConfiguration" },
						{ "type": "null" }
					]
				},
				"noConsole": {
					"description": "Disallow the use of console.",
					"anyOf": [
						{ "$ref": "#/definitions/NoConsoleConfiguration" },
						{ "type": "null" }
					]
				},
				"noConstEnum": {
					"description": "Disallow TypeScript const enum",
					"anyOf": [
						{ "$ref": "#/definitions/RuleFixConfiguration" },
						{ "type": "null" }
					]
				},
				"noControlCharactersInRegex": {
					"description": "Prevents from having control characters and some escape sequences that match control characters in regular expression literals.",
					"anyOf": [
						{ "$ref": "#/definitions/RuleConfiguration" },
						{ "type": "null" }
					]
				},
				"noDebugger": {
					"description": "Disallow the use of debugger",
					"anyOf": [
						{ "$ref": "#/definitions/RuleFixConfiguration" },
						{ "type": "null" }
					]
				},
				"noDocumentCookie": {
					"description": "Disallow direct assignments to document.cookie.",
					"anyOf": [
						{ "$ref": "#/definitions/RuleConfiguration" },
						{ "type": "null" }
					]
				},
				"noDocumentImportInPage": {
					"description": "Prevents importing next/document outside of pages/_document.jsx in Next.js projects.",
					"anyOf": [
						{ "$ref": "#/definitions/RuleConfiguration" },
						{ "type": "null" }
					]
				},
				"noDoubleEquals": {
					"description": "Require the use of === and !==.",
					"anyOf": [
						{ "$ref": "#/definitions/NoDoubleEqualsConfiguration" },
						{ "type": "null" }
					]
				},
				"noDuplicateAtImportRules": {
					"description": "Disallow duplicate @import rules.",
					"anyOf": [
						{ "$ref": "#/definitions/RuleConfiguration" },
						{ "type": "null" }
					]
				},
				"noDuplicateCase": {
					"description": "Disallow duplicate case labels.",
					"anyOf": [
						{ "$ref": "#/definitions/RuleConfiguration" },
						{ "type": "null" }
					]
				},
				"noDuplicateClassMembers": {
					"description": "Disallow duplicate class members.",
					"anyOf": [
						{ "$ref": "#/definitions/RuleConfiguration" },
						{ "type": "null" }
					]
				},
				"noDuplicateCustomProperties": {
					"description": "Disallow duplicate custom properties within declaration blocks.",
					"anyOf": [
						{ "$ref": "#/definitions/RuleConfiguration" },
						{ "type": "null" }
					]
				},
				"noDuplicateElseIf": {
					"description": "Disallow duplicate conditions in if-else-if chains",
					"anyOf": [
						{ "$ref": "#/definitions/RuleConfiguration" },
						{ "type": "null" }
					]
				},
				"noDuplicateFields": {
					"description": "No duplicated fields in GraphQL operations.",
					"anyOf": [
						{ "$ref": "#/definitions/RuleConfiguration" },
						{ "type": "null" }
					]
				},
				"noDuplicateFontNames": {
					"description": "Disallow duplicate names within font families.",
					"anyOf": [
						{ "$ref": "#/definitions/RuleConfiguration" },
						{ "type": "null" }
					]
				},
				"noDuplicateJsxProps": {
					"description": "Prevents JSX properties to be assigned multiple times.",
					"anyOf": [
						{ "$ref": "#/definitions/RuleConfiguration" },
						{ "type": "null" }
					]
				},
				"noDuplicateObjectKeys": {
					"description": "Disallow two keys with the same name inside objects.",
					"anyOf": [
						{ "$ref": "#/definitions/RuleConfiguration" },
						{ "type": "null" }
					]
				},
				"noDuplicateParameters": {
					"description": "Disallow duplicate function parameter name.",
					"anyOf": [
						{ "$ref": "#/definitions/RuleConfiguration" },
						{ "type": "null" }
					]
				},
				"noDuplicateProperties": {
					"description": "Disallow duplicate properties within declaration blocks.",
					"anyOf": [
						{ "$ref": "#/definitions/RuleConfiguration" },
						{ "type": "null" }
					]
				},
				"noDuplicateSelectorsKeyframeBlock": {
					"description": "Disallow duplicate selectors within keyframe blocks.",
					"anyOf": [
						{ "$ref": "#/definitions/RuleConfiguration" },
						{ "type": "null" }
					]
				},
				"noDuplicateTestHooks": {
					"description": "A describe block should not contain duplicate hooks.",
					"anyOf": [
						{ "$ref": "#/definitions/RuleConfiguration" },
						{ "type": "null" }
					]
				},
				"noEmptyBlock": {
					"description": "Disallow CSS empty blocks.",
					"anyOf": [
						{ "$ref": "#/definitions/RuleConfiguration" },
						{ "type": "null" }
					]
				},
				"noEmptyBlockStatements": {
					"description": "Disallow empty block statements and static blocks.",
					"anyOf": [
						{ "$ref": "#/definitions/RuleConfiguration" },
						{ "type": "null" }
					]
				},
				"noEmptyInterface": {
					"description": "Disallow the declaration of empty interfaces.",
					"anyOf": [
						{ "$ref": "#/definitions/RuleFixConfiguration" },
						{ "type": "null" }
					]
				},
				"noEvolvingTypes": {
					"description": "Disallow variables from evolving into any type through reassignments.",
					"anyOf": [
						{ "$ref": "#/definitions/RuleConfiguration" },
						{ "type": "null" }
					]
				},
				"noExplicitAny": {
					"description": "Disallow the any type usage.",
					"anyOf": [
						{ "$ref": "#/definitions/RuleConfiguration" },
						{ "type": "null" }
					]
				},
				"noExportsInTest": {
					"description": "Disallow using export or module.exports in files containing tests",
					"anyOf": [
						{ "$ref": "#/definitions/RuleConfiguration" },
						{ "type": "null" }
					]
				},
				"noExtraNonNullAssertion": {
					"description": "Prevents the wrong usage of the non-null assertion operator (!) in TypeScript files.",
					"anyOf": [
						{ "$ref": "#/definitions/RuleFixConfiguration" },
						{ "type": "null" }
					]
				},
				"noFallthroughSwitchClause": {
					"description": "Disallow fallthrough of switch clauses.",
					"anyOf": [
						{ "$ref": "#/definitions/RuleConfiguration" },
						{ "type": "null" }
					]
				},
				"noFocusedTests": {
					"description": "Disallow focused tests.",
					"anyOf": [
						{ "$ref": "#/definitions/RuleFixConfiguration" },
						{ "type": "null" }
					]
				},
				"noFunctionAssign": {
					"description": "Disallow reassigning function declarations.",
					"anyOf": [
						{ "$ref": "#/definitions/RuleConfiguration" },
						{ "type": "null" }
					]
				},
				"noGlobalAssign": {
					"description": "Disallow assignments to native objects and read-only global variables.",
					"anyOf": [
						{ "$ref": "#/definitions/RuleConfiguration" },
						{ "type": "null" }
					]
				},
				"noGlobalIsFinite": {
					"description": "Use Number.isFinite instead of global isFinite.",
					"anyOf": [
						{ "$ref": "#/definitions/RuleFixConfiguration" },
						{ "type": "null" }
					]
				},
				"noGlobalIsNan": {
					"description": "Use Number.isNaN instead of global isNaN.",
					"anyOf": [
						{ "$ref": "#/definitions/RuleFixConfiguration" },
						{ "type": "null" }
					]
				},
				"noHeadImportInDocument": {
					"description": "Prevent using the next/head module in pages/_document.js on Next.js projects.",
					"anyOf": [
						{ "$ref": "#/definitions/RuleConfiguration" },
						{ "type": "null" }
					]
				},
				"noImplicitAnyLet": {
					"description": "Disallow use of implicit any type on variable declarations.",
					"anyOf": [
						{ "$ref": "#/definitions/RuleConfiguration" },
						{ "type": "null" }
					]
				},
				"noImportAssign": {
					"description": "Disallow assigning to imported bindings",
					"anyOf": [
						{ "$ref": "#/definitions/RuleConfiguration" },
						{ "type": "null" }
					]
				},
				"noImportantInKeyframe": {
					"description": "Disallow invalid !important within keyframe declarations",
					"anyOf": [
						{ "$ref": "#/definitions/RuleConfiguration" },
						{ "type": "null" }
					]
				},
				"noIrregularWhitespace": {
					"description": "Disallows the use of irregular whitespace characters.",
					"anyOf": [
						{ "$ref": "#/definitions/RuleConfiguration" },
						{ "type": "null" }
					]
				},
				"noLabelVar": {
					"description": "Disallow labels that share a name with a variable",
					"anyOf": [
						{ "$ref": "#/definitions/RuleConfiguration" },
						{ "type": "null" }
					]
				},
				"noMisleadingCharacterClass": {
					"description": "Disallow characters made with multiple code points in character class syntax.",
					"anyOf": [
						{ "$ref": "#/definitions/RuleFixConfiguration" },
						{ "type": "null" }
					]
				},
				"noMisleadingInstantiator": {
					"description": "Enforce proper usage of new and constructor.",
					"anyOf": [
						{ "$ref": "#/definitions/RuleConfiguration" },
						{ "type": "null" }
					]
				},
				"noMisplacedAssertion": {
					"description": "Checks that the assertion function, for example expect, is placed inside an it() function call.",
					"anyOf": [
						{ "$ref": "#/definitions/RuleConfiguration" },
						{ "type": "null" }
					]
				},
				"noMisrefactoredShorthandAssign": {
					"description": "Disallow shorthand assign when variable appears on both sides.",
					"anyOf": [
						{ "$ref": "#/definitions/RuleFixConfiguration" },
						{ "type": "null" }
					]
				},
				"noOctalEscape": {
					"description": "Disallow octal escape sequences in string literals",
					"anyOf": [
						{ "$ref": "#/definitions/RuleFixConfiguration" },
						{ "type": "null" }
					]
				},
				"noPrototypeBuiltins": {
					"description": "Disallow direct use of Object.prototype builtins.",
					"anyOf": [
						{ "$ref": "#/definitions/RuleFixConfiguration" },
						{ "type": "null" }
					]
				},
				"noReactSpecificProps": {
					"description": "Prevents React-specific JSX properties from being used.",
					"anyOf": [
						{ "$ref": "#/definitions/RuleFixConfiguration" },
						{ "type": "null" }
					]
				},
				"noRedeclare": {
					"description": "Disallow variable, function, class, and type redeclarations in the same scope.",
					"anyOf": [
						{ "$ref": "#/definitions/RuleConfiguration" },
						{ "type": "null" }
					]
				},
				"noRedundantUseStrict": {
					"description": "Prevents from having redundant \"use strict\".",
					"anyOf": [
						{ "$ref": "#/definitions/RuleFixConfiguration" },
						{ "type": "null" }
					]
				},
				"noSelfCompare": {
					"description": "Disallow comparisons where both sides are exactly the same.",
					"anyOf": [
						{ "$ref": "#/definitions/RuleConfiguration" },
						{ "type": "null" }
					]
				},
				"noShadowRestrictedNames": {
					"description": "Disallow identifiers from shadowing restricted names.",
					"anyOf": [
						{ "$ref": "#/definitions/RuleConfiguration" },
						{ "type": "null" }
					]
				},
				"noShorthandPropertyOverrides": {
					"description": "Disallow shorthand properties that override related longhand properties.",
					"anyOf": [
						{ "$ref": "#/definitions/RuleConfiguration" },
						{ "type": "null" }
					]
				},
				"noSkippedTests": {
					"description": "Disallow disabled tests.",
					"anyOf": [
						{ "$ref": "#/definitions/RuleFixConfiguration" },
						{ "type": "null" }
					]
				},
				"noSparseArray": {
					"description": "Prevents the use of sparse arrays (arrays with holes).",
					"anyOf": [
						{ "$ref": "#/definitions/RuleFixConfiguration" },
						{ "type": "null" }
					]
				},
				"noSuspiciousSemicolonInJsx": {
					"description": "It detects possible \"wrong\" semicolons inside JSX elements.",
					"anyOf": [
						{ "$ref": "#/definitions/RuleConfiguration" },
						{ "type": "null" }
					]
				},
				"noTemplateCurlyInString": {
					"description": "Disallow template literal placeholder syntax in regular strings.",
					"anyOf": [
						{ "$ref": "#/definitions/RuleConfiguration" },
						{ "type": "null" }
					]
				},
				"noThenProperty": {
					"description": "Disallow then property.",
					"anyOf": [
						{ "$ref": "#/definitions/RuleConfiguration" },
						{ "type": "null" }
					]
				},
				"noUnsafeDeclarationMerging": {
					"description": "Disallow unsafe declaration merging between interfaces and classes.",
					"anyOf": [
						{ "$ref": "#/definitions/RuleConfiguration" },
						{ "type": "null" }
					]
				},
				"noUnsafeNegation": {
					"description": "Disallow using unsafe negation.",
					"anyOf": [
						{ "$ref": "#/definitions/RuleFixConfiguration" },
						{ "type": "null" }
					]
				},
				"noVar": {
					"description": "Disallow the use of var",
					"anyOf": [
						{ "$ref": "#/definitions/RuleFixConfiguration" },
						{ "type": "null" }
					]
				},
				"noWith": {
					"description": "Disallow with statements in non-strict contexts.",
					"anyOf": [
						{ "$ref": "#/definitions/RuleConfiguration" },
						{ "type": "null" }
					]
				},
				"recommended": {
					"description": "It enables the recommended rules for this group",
					"type": ["boolean", "null"]
				},
				"useAdjacentOverloadSignatures": {
					"description": "Disallow the use of overload signatures that are not next to each other.",
					"anyOf": [
						{ "$ref": "#/definitions/RuleConfiguration" },
						{ "type": "null" }
					]
				},
				"useAwait": {
					"description": "Ensure async functions utilize await.",
					"anyOf": [
						{ "$ref": "#/definitions/RuleConfiguration" },
						{ "type": "null" }
					]
				},
				"useDefaultSwitchClauseLast": {
					"description": "Enforce default clauses in switch statements to be last",
					"anyOf": [
						{ "$ref": "#/definitions/RuleConfiguration" },
						{ "type": "null" }
					]
				},
				"useErrorMessage": {
					"description": "Enforce passing a message value when creating a built-in error.",
					"anyOf": [
						{ "$ref": "#/definitions/RuleConfiguration" },
						{ "type": "null" }
					]
				},
				"useGetterReturn": {
					"description": "Enforce get methods to always return a value.",
					"anyOf": [
						{ "$ref": "#/definitions/RuleConfiguration" },
						{ "type": "null" }
					]
				},
				"useGoogleFontDisplay": {
					"description": "Enforces the use of a recommended display strategy with Google Fonts.",
					"anyOf": [
						{ "$ref": "#/definitions/RuleConfiguration" },
						{ "type": "null" }
					]
				},
				"useGuardForIn": {
					"description": "Require for-in loops to include an if statement.",
					"anyOf": [
						{ "$ref": "#/definitions/RuleConfiguration" },
						{ "type": "null" }
					]
				},
				"useIsArray": {
					"description": "Use Array.isArray() instead of instanceof Array.",
					"anyOf": [
						{ "$ref": "#/definitions/RuleFixConfiguration" },
						{ "type": "null" }
					]
				},
				"useNamespaceKeyword": {
					"description": "Require using the namespace keyword over the module keyword to declare TypeScript namespaces.",
					"anyOf": [
						{ "$ref": "#/definitions/RuleFixConfiguration" },
						{ "type": "null" }
					]
				},
				"useNumberToFixedDigitsArgument": {
					"description": "Enforce using the digits argument with Number#toFixed().",
					"anyOf": [
						{ "$ref": "#/definitions/RuleFixConfiguration" },
						{ "type": "null" }
					]
				},
				"useStrictMode": {
					"description": "Enforce the use of the directive \"use strict\" in script files.",
					"anyOf": [
						{ "$ref": "#/definitions/RuleFixConfiguration" },
						{ "type": "null" }
					]
				}
			},
			"additionalProperties": false
		},
		"TrailingCommas": {
			"description": "Print trailing commas wherever possible in multi-line comma-separated syntactic structures.",
			"oneOf": [
				{
					"description": "Trailing commas wherever possible (including function parameters and calls).",
					"type": "string",
					"enum": ["all"]
				},
				{
					"description": "Trailing commas where valid in ES5 (objects, arrays, etc.). No trailing commas in type parameters in TypeScript.",
					"type": "string",
					"enum": ["es5"]
				},
				{
					"description": "No trailing commas.",
					"type": "string",
					"enum": ["none"]
				}
			]
		},
		"TrailingCommas2": {
			"oneOf": [
				{
					"description": "The formatter will remove the trailing commas.",
					"type": "string",
					"enum": ["none"]
				},
				{
					"description": "The trailing commas are allowed and advised only in JSONC files. Trailing commas are removed from JSON files.",
					"type": "string",
					"enum": ["all"]
				}
			]
		},
		"UndeclaredVariablesConfiguration": {
			"anyOf": [
				{ "$ref": "#/definitions/RulePlainConfiguration" },
				{ "$ref": "#/definitions/RuleWithUndeclaredVariablesOptions" }
			]
		},
		"UndeclaredVariablesOptions": {
			"type": "object",
			"properties": {
				"checkTypes": {
					"description": "Check undeclared types.",
					"default": false,
					"type": "boolean"
				}
			}
		},
		"UseComponentExportOnlyModulesConfiguration": {
			"anyOf": [
				{ "$ref": "#/definitions/RulePlainConfiguration" },
				{ "$ref": "#/definitions/RuleWithUseComponentExportOnlyModulesOptions" }
			]
		},
		"UseComponentExportOnlyModulesOptions": {
			"type": "object",
			"properties": {
				"allowConstantExport": {
					"description": "Allows the export of constants. This option is for environments that support it, such as [Vite](https://vitejs.dev/)",
					"default": false,
					"type": "boolean"
				},
				"allowExportNames": {
					"description": "A list of names that can be additionally exported from the module This option is for exports that do not hinder [React Fast Refresh](https://github.com/facebook/react/tree/main/packages/react-refresh), such as [`meta` in Remix](https://remix.run/docs/en/main/route/meta)",
					"type": "array",
					"items": { "type": "string" }
				}
			},
			"additionalProperties": false
		},
		"UseConsistentObjectDefinitionConfiguration": {
			"anyOf": [
				{ "$ref": "#/definitions/RulePlainConfiguration" },
				{ "$ref": "#/definitions/RuleWithUseConsistentObjectDefinitionOptions" }
			]
		},
		"UseConsistentObjectDefinitionOptions": {
			"type": "object",
			"properties": {
				"syntax": {
					"description": "The preferred syntax to enforce.",
					"default": "shorthand",
					"allOf": [{ "$ref": "#/definitions/ObjectPropertySyntax" }]
				}
			},
			"additionalProperties": false
		},
		"UseExhaustiveDependenciesConfiguration": {
			"anyOf": [
				{ "$ref": "#/definitions/RulePlainConfiguration" },
				{ "$ref": "#/definitions/RuleWithUseExhaustiveDependenciesOptions" }
			]
		},
		"UseExhaustiveDependenciesOptions": {
			"description": "Options for the rule `useExhaustiveDependencies`",
			"type": "object",
			"properties": {
				"hooks": {
					"description": "List of hooks of which the dependencies should be validated.",
					"default": [],
					"type": "array",
					"items": { "$ref": "#/definitions/Hook" }
				},
				"reportMissingDependenciesArray": {
					"description": "Whether to report an error when a hook has no dependencies array.",
					"default": false,
					"type": "boolean"
				},
				"reportUnnecessaryDependencies": {
					"description": "Whether to report an error when a dependency is listed in the dependencies array but isn't used. Defaults to true.",
					"default": true,
					"type": "boolean"
				}
			},
			"additionalProperties": false
		},
		"UseImportExtensionsConfiguration": {
			"anyOf": [
				{ "$ref": "#/definitions/RulePlainConfiguration" },
				{ "$ref": "#/definitions/RuleWithUseImportExtensionsOptions" }
			]
		},
		"UseImportExtensionsOptions": {
			"type": "object",
			"properties": {
				"forceJsExtensions": {
					"description": "If `true`, the suggested extension is always `.js` regardless of what extension the source file has in your project.",
					"default": false,
					"type": "boolean"
				}
			},
			"additionalProperties": false
		},
		"UseJsxKeyInIterableConfiguration": {
			"anyOf": [
				{ "$ref": "#/definitions/RulePlainConfiguration" },
				{ "$ref": "#/definitions/RuleWithUseJsxKeyInIterableOptions" }
			]
		},
		"UseJsxKeyInIterableOptions": {
			"type": "object",
			"properties": {
				"checkShorthandFragments": {
					"description": "Set to `true` to check shorthand fragments (`<></>`)",
					"default": false,
					"type": "boolean"
				}
			},
			"additionalProperties": false
		},
		"UseSelfClosingElementsConfiguration": {
			"anyOf": [
				{ "$ref": "#/definitions/RulePlainConfiguration" },
				{ "$ref": "#/definitions/RuleWithUseSelfClosingElementsOptions" }
			]
		},
		"UseSelfClosingElementsOptions": {
			"description": "Options for the `useSelfClosingElements` rule.",
			"type": "object",
			"properties": {
				"ignoreHtmlElements": { "default": false, "type": "boolean" }
			},
			"additionalProperties": false
		},
		"UseValidAutocompleteConfiguration": {
			"anyOf": [
				{ "$ref": "#/definitions/RulePlainConfiguration" },
				{ "$ref": "#/definitions/RuleWithUseValidAutocompleteOptions" }
			]
		},
		"UseValidAutocompleteOptions": {
			"type": "object",
			"properties": {
				"inputComponents": {
					"description": "`input` like custom components that should be checked.",
					"default": [],
					"type": "array",
					"items": { "type": "string" }
				}
			},
			"additionalProperties": false
		},
		"UtilityClassSortingConfiguration": {
			"anyOf": [
				{ "$ref": "#/definitions/RulePlainConfiguration" },
				{ "$ref": "#/definitions/RuleWithUtilityClassSortingOptions" }
			]
		},
		"UtilityClassSortingOptions": {
			"type": "object",
			"properties": {
				"attributes": {
					"description": "Additional attributes that will be sorted.",
					"type": ["array", "null"],
					"items": { "type": "string" }
				},
				"functions": {
					"description": "Names of the functions or tagged templates that will be sorted.",
					"type": ["array", "null"],
					"items": { "type": "string" }
				}
			},
			"additionalProperties": false
		},
		"ValidAriaRoleConfiguration": {
			"anyOf": [
				{ "$ref": "#/definitions/RulePlainConfiguration" },
				{ "$ref": "#/definitions/RuleWithValidAriaRoleOptions" }
			]
		},
		"ValidAriaRoleOptions": {
			"type": "object",
			"properties": {
				"allowInvalidRoles": {
					"default": [],
					"type": "array",
					"items": { "type": "string" }
				},
				"ignoreNonDom": { "default": false, "type": "boolean" }
			},
			"additionalProperties": false
		},
		"VcsClientKind": {
			"oneOf": [
				{
					"description": "Integration with the git client as VCS",
					"type": "string",
					"enum": ["git"]
				}
			]
		},
		"VcsConfiguration": {
			"description": "Set of properties to integrate Biome with a VCS software.",
			"type": "object",
			"properties": {
				"clientKind": {
					"description": "The kind of client.",
					"anyOf": [
						{ "$ref": "#/definitions/VcsClientKind" },
						{ "type": "null" }
					]
				},
				"defaultBranch": {
					"description": "The main branch of the project",
					"type": ["string", "null"]
				},
				"enabled": {
					"description": "Whether Biome should integrate itself with the VCS client",
					"anyOf": [{ "$ref": "#/definitions/Bool" }, { "type": "null" }]
				},
				"root": {
					"description": "The folder where Biome should check for VCS files. By default, Biome will use the same folder where `biome.json` was found.\n\nIf Biome can't find the configuration, it will attempt to use the current working directory. If no current working directory can't be found, Biome won't use the VCS integration, and a diagnostic will be emitted",
					"type": ["string", "null"]
				},
				"useIgnoreFile": {
					"description": "Whether Biome should use the VCS ignore file. When [true], Biome will ignore the files specified in the ignore file.",
					"anyOf": [{ "$ref": "#/definitions/Bool" }, { "type": "null" }]
				}
			},
			"additionalProperties": false
		},
		"Visibility": {
			"type": "string",
			"enum": ["public", "package", "private"]
		},
		"WhitespaceSensitivity": {
			"description": "Whitespace sensitivity for HTML formatting.\n\nThe following two cases won't produce the same output:\n\n|                |      html      |    output    | | -------------- | :------------: | :----------: | | with spaces    | `1<b> 2 </b>3` | 1<b> 2 </b>3 | | without spaces |  `1<b>2</b>3`  |  1<b>2</b>3  |\n\nThis happens because whitespace is significant in inline elements.\n\nAs a consequence of this, the formatter must format blocks that look like this (assume a small line width, <20): ```html <span>really long content</span> ``` as this, where the content hugs the tags: ```html <span >really long content</span > ```\n\nNote that this is only necessary for inline elements. Block elements do not have this restriction.",
			"oneOf": [
				{
					"description": "The formatter considers whitespace significant for elements that have an \"inline\" display style by default in browser's user agent style sheets.",
					"type": "string",
					"enum": ["css"]
				},
				{
					"description": "Leading and trailing whitespace in content is considered significant for all elements.\n\nThe formatter should leave at least one whitespace character if whitespace is present. Otherwise, if there is no whitespace, it should not add any after `>` or before `<`. In other words, if there's no whitespace, the text content should hug the tags.\n\nExample of text hugging the tags: ```html <b >content</b > ```",
					"type": "string",
					"enum": ["strict"]
				},
				{
					"description": "Whitespace is considered insignificant. The formatter is free to remove or add whitespace as it sees fit.",
					"type": "string",
					"enum": ["ignore"]
				}
			]
		}
	}
}<|MERGE_RESOLUTION|>--- conflicted
+++ resolved
@@ -2824,17 +2824,17 @@
 						{ "type": "null" }
 					]
 				},
-<<<<<<< HEAD
+				"noMagicNumbers": {
+					"description": "Reports usage of \"magic numbers\" — numbers used directly instead of being assigned to named constants.",
+					"anyOf": [
+						{ "$ref": "#/definitions/RuleConfiguration" },
+						{ "type": "null" }
+					]
+				},
 				"noMisusedPromises": {
 					"description": "Disallow Promises to be used in places where they are almost certainly a mistake.",
 					"anyOf": [
 						{ "$ref": "#/definitions/RuleFixConfiguration" },
-=======
-				"noMagicNumbers": {
-					"description": "Reports usage of \"magic numbers\" — numbers used directly instead of being assigned to named constants.",
-					"anyOf": [
-						{ "$ref": "#/definitions/RuleConfiguration" },
->>>>>>> 4b501d3a
 						{ "type": "null" }
 					]
 				},
