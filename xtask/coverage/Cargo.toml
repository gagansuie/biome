--- conflicted
+++ resolved
@@ -15,14 +15,9 @@
 biome_parser       = { workspace = true }
 biome_rowan        = { workspace = true }
 biome_string_case  = { workspace = true }
-<<<<<<< HEAD
 camino             = { workspace = true }
-colored            = "2.2.0"
-indicatif          = { version = "0.17.9", features = ["improved_unicode"] }
-=======
 colored            = "3.0.0"
 indicatif          = { version = "0.17.11", features = ["improved_unicode"] }
->>>>>>> 3c11251d
 pico-args          = { version = "0.5.0", features = ["eq-separator"] }
 regex              = { workspace = true }
 serde              = { workspace = true, features = ["derive"] }
